// clang-format off
/* ----------------------------------------------------------------------
   LAMMPS - Large-scale Atomic/Molecular Massively Parallel Simulator
   https://www.lammps.org/, Sandia National Laboratories
   Steve Plimpton, sjplimp@sandia.gov

   Copyright (2003) Sandia Corporation.  Under the terms of Contract
   DE-AC04-94AL85000 with Sandia Corporation, the U.S. Government retains
   certain rights in this software.  This software is distributed under
   the GNU General Public License.

   See the README file in the top-level LAMMPS directory.
------------------------------------------------------------------------- */

#include "read_data.h"

#include "angle.h"
#include "atom.h"
#include "atom_vec.h"
#include "atom_vec_ellipsoid.h"
#include "atom_vec_line.h"
#include "atom_vec_tri.h"
#include "bond.h"
#include "comm.h"
#include "dihedral.h"
#include "domain.h"
#include "error.h"
#include "fix.h"
#include "force.h"
#include "group.h"
#include "improper.h"
#include "irregular.h"
#include "label_map.h"
#include "memory.h"
#include "modify.h"
#include "molecule.h"
#include "pair.h"
#include "special.h"
#include "update.h"

#include <cctype>
#include <cstring>

using namespace LAMMPS_NS;

static constexpr int MAXLINE = 256;
static constexpr double LB_FACTOR = 1.1;
static constexpr int CHUNK = 1024;
static constexpr int DELTA = 4;    // must be 2 or larger
static constexpr int MAXBODY = 32; // max # of lines in one body

<<<<<<< HEAD
                           // customize for new sections
#define NSECTIONS 30       // change when add to header::section_keywords
=======
// customize for new sections
// change when add to header::section_keywords
static constexpr int NSECTIONS = 25;
>>>>>>> d74d7cfd

enum{NONE,APPEND,VALUE,MERGE};

// pair style suffixes to ignore
// when matching Pair Coeffs comment to currently-defined pair style

static const char *suffixes[] = {"/cuda","/gpu","/opt","/omp","/kk",
                                 "/coul/cut","/coul/long","/coul/msm",
                                 "/coul/dsf","/coul/debye","/coul/charmm",
                                 nullptr};

/* ---------------------------------------------------------------------- */

ReadData::ReadData(LAMMPS *lmp) : Command(lmp)
{
  MPI_Comm_rank(world,&me);
  line = new char[MAXLINE];
  keyword = new char[MAXLINE];
  style = new char[MAXLINE];
  buffer = new char[CHUNK*MAXLINE];
  ncoeffarg = maxcoeffarg = 0;
  coeffarg = nullptr;
  fp = nullptr;

  // customize for new sections
  // pointers to atom styles that store bonus info

  nellipsoids = 0;
  avec_ellipsoid = (AtomVecEllipsoid *) atom->style_match("ellipsoid");
  nlines = 0;
  avec_line = (AtomVecLine *) atom->style_match("line");
  ntris = 0;
  avec_tri = (AtomVecTri *) atom->style_match("tri");
  nbodies = 0;
  avec_body = (AtomVecBody *) atom->style_match("body");
}

/* ---------------------------------------------------------------------- */

ReadData::~ReadData()
{
  delete [] line;
  delete [] keyword;
  delete [] style;
  delete [] buffer;
  memory->sfree(coeffarg);

  for (int i = 0; i < nfix; i++) {
    delete [] fix_header[i];
    delete [] fix_section[i];
  }
  memory->destroy(fix_index);
  memory->sfree(fix_header);
  memory->sfree(fix_section);
}

/* ---------------------------------------------------------------------- */

void ReadData::command(int narg, char **arg)
{
  if (narg < 1) error->all(FLERR,"Illegal read_data command");

  MPI_Barrier(world);
  double time1 = MPI_Wtime();

  // optional args

  addflag = NONE;
  coeffflag = 1;
  id_offset = mol_offset = 0;
  offsetflag = shiftflag = settypeflag = 0;
  tlabelflag = blabelflag = alabelflag = dlabelflag = ilabelflag = 0;
  toffset = boffset = aoffset = doffset = ioffset = 0;
  shift[0] = shift[1] = shift[2] = 0.0;
  extra_atom_types = extra_bond_types = extra_angle_types =
    extra_dihedral_types = extra_improper_types = 0;

  groupbit = 0;

  nfix = 0;
  fix_index = nullptr;
  fix_header = nullptr;
  fix_section = nullptr;

  int iarg = 1;
  while (iarg < narg) {
    if (strcmp(arg[iarg],"add") == 0) {
      if (iarg+2 > narg) error->all(FLERR,"Illegal read_data command");
      if (strcmp(arg[iarg+1],"append") == 0) addflag = APPEND;
      else if (strcmp(arg[iarg+1],"merge") == 0) addflag = MERGE;
      else {
        if (atom->molecule_flag && (iarg+3 > narg))
          error->all(FLERR,"Illegal read_data command");
        addflag = VALUE;
        bigint offset = utils::bnumeric(FLERR,arg[iarg+1],false,lmp);
        if (offset > MAXTAGINT)
          error->all(FLERR,"Read data add atomID offset is too big");
        id_offset = offset;

        if (atom->molecule_flag) {
          offset = utils::bnumeric(FLERR,arg[iarg+2],false,lmp);
          if (offset > MAXTAGINT)
            error->all(FLERR,"Read data add molID offset is too big");
          mol_offset = offset;
          iarg++;
        }
      }
      iarg += 2;
    } else if (strcmp(arg[iarg],"offset") == 0) {
      if (iarg+6 > narg) error->all(FLERR,"Illegal read_data command");
      offsetflag = 1;
      toffset = utils::inumeric(FLERR,arg[iarg+1],false,lmp);
      boffset = utils::inumeric(FLERR,arg[iarg+2],false,lmp);
      aoffset = utils::inumeric(FLERR,arg[iarg+3],false,lmp);
      doffset = utils::inumeric(FLERR,arg[iarg+4],false,lmp);
      ioffset = utils::inumeric(FLERR,arg[iarg+5],false,lmp);
      if (toffset < 0 || boffset < 0 || aoffset < 0 ||
          doffset < 0 || ioffset < 0)
        error->all(FLERR,"Illegal read_data command");
      iarg += 6;
    } else if (strcmp(arg[iarg],"shift") == 0) {
      if (iarg+4 > narg) error->all(FLERR,"Illegal read_data command");
      shiftflag = 1;
      shift[0] = utils::numeric(FLERR,arg[iarg+1],false,lmp);
      shift[1] = utils::numeric(FLERR,arg[iarg+2],false,lmp);
      shift[2] = utils::numeric(FLERR,arg[iarg+3],false,lmp);
      if (domain->dimension == 2 && shift[2] != 0.0)
        error->all(FLERR,"Non-zero read_data shift z value for 2d simulation");
      iarg += 4;
    } else if (strcmp(arg[iarg],"nocoeff") == 0) {
      coeffflag = 0;
      iarg ++;
    } else if (strcmp(arg[iarg],"extra/atom/types") == 0) {
      if (iarg+2 > narg) error->all(FLERR,"Illegal read_data command");
      extra_atom_types = utils::inumeric(FLERR,arg[iarg+1],false,lmp);
      if (extra_atom_types < 0) error->all(FLERR,"Illegal read_data command");
      iarg += 2;
    } else if (strcmp(arg[iarg],"extra/bond/types") == 0) {
      if (iarg+2 > narg) error->all(FLERR,"Illegal read_data command");
      if (!atom->avec->bonds_allow)
        error->all(FLERR,"No bonds allowed with this atom style");
      extra_bond_types = utils::inumeric(FLERR,arg[iarg+1],false,lmp);
      if (extra_bond_types < 0) error->all(FLERR,"Illegal read_data command");
      iarg += 2;
    } else if (strcmp(arg[iarg],"extra/angle/types") == 0) {
      if (iarg+2 > narg) error->all(FLERR,"Illegal read_data command");
      if (!atom->avec->angles_allow)
        error->all(FLERR,"No angles allowed with this atom style");
      extra_angle_types = utils::inumeric(FLERR,arg[iarg+1],false,lmp);
      if (extra_angle_types < 0) error->all(FLERR,"Illegal read_data command");
      iarg += 2;
    } else if (strcmp(arg[iarg],"extra/dihedral/types") == 0) {
      if (iarg+2 > narg) error->all(FLERR,"Illegal read_data command");
      if (!atom->avec->dihedrals_allow)
        error->all(FLERR,"No dihedrals allowed with this atom style");
      extra_dihedral_types = utils::inumeric(FLERR,arg[iarg+1],false,lmp);
      if (extra_dihedral_types < 0)
        error->all(FLERR,"Illegal read_data command");
      iarg += 2;
    } else if (strcmp(arg[iarg],"extra/improper/types") == 0) {
      if (iarg+2 > narg) error->all(FLERR,"Illegal read_data command");
      if (!atom->avec->impropers_allow)
        error->all(FLERR,"No impropers allowed with this atom style");
      extra_improper_types = utils::inumeric(FLERR,arg[iarg+1],false,lmp);
      if (extra_improper_types < 0)
        error->all(FLERR,"Illegal read_data command");
      iarg += 2;
    } else if (strcmp(arg[iarg],"extra/bond/per/atom") == 0) {
      if (iarg+2 > narg) error->all(FLERR,"Illegal read_data command");
      if (atom->molecular == Atom::ATOMIC)
        error->all(FLERR,"No bonds allowed with this atom style");
      atom->extra_bond_per_atom = utils::inumeric(FLERR,arg[iarg+1],false,lmp);
      if (atom->extra_bond_per_atom < 0)
        error->all(FLERR,"Illegal read_data command");
      iarg += 2;
    } else if (strcmp(arg[iarg],"extra/angle/per/atom") == 0) {
      if (iarg+2 > narg) error->all(FLERR,"Illegal read_data command");
      if (atom->molecular == Atom::ATOMIC)
        error->all(FLERR,"No angles allowed with this atom style");
      atom->extra_angle_per_atom = utils::inumeric(FLERR,arg[iarg+1],false,lmp);
      if (atom->extra_angle_per_atom < 0)
        error->all(FLERR,"Illegal read_data command");
      iarg += 2;
    } else if (strcmp(arg[iarg],"extra/dihedral/per/atom") == 0) {
      if (iarg+2 > narg) error->all(FLERR,"Illegal read_data command");
      if (atom->molecular == Atom::ATOMIC)
        error->all(FLERR,"No dihedrals allowed with this atom style");
      atom->extra_dihedral_per_atom = utils::inumeric(FLERR,arg[iarg+1],false,lmp);
      if (atom->extra_dihedral_per_atom < 0)
        error->all(FLERR,"Illegal read_data command");
      iarg += 2;
    } else if (strcmp(arg[iarg],"extra/improper/per/atom") == 0) {
      if (iarg+2 > narg) error->all(FLERR,"Illegal read_data command");
      if (atom->molecular == Atom::ATOMIC)
        error->all(FLERR,"No impropers allowed with this atom style");
      atom->extra_improper_per_atom = utils::inumeric(FLERR,arg[iarg+1],false,lmp);
      if (atom->extra_improper_per_atom < 0)
        error->all(FLERR,"Illegal read_data command");
      iarg += 2;
    } else if (strcmp(arg[iarg],"extra/special/per/atom") == 0) {
      if (iarg+2 > narg) error->all(FLERR,"Illegal read_data command");
      if (atom->molecular == Atom::ATOMIC)
        error->all(FLERR,"No bonded interactions allowed with this atom style");
      force->special_extra = utils::inumeric(FLERR,arg[iarg+1],false,lmp);
      if (force->special_extra < 0)
        error->all(FLERR,"Illegal read_data command");
      iarg += 2;
    } else if (strcmp(arg[iarg],"group") == 0) {
      if (iarg+2 > narg) error->all(FLERR,"Illegal read_data command");
      int igroup = group->find_or_create(arg[iarg+1]);
      groupbit = group->bitmask[igroup];
      iarg += 2;
    } else if (strcmp(arg[iarg],"fix") == 0) {
      if (iarg+4 > narg)
        error->all(FLERR,"Illegal read_data command");
      memory->grow(fix_index,nfix+1,"read_data:fix_index");
      fix_header = (char **)
        memory->srealloc(fix_header,(nfix+1)*sizeof(char *),
                         "read_data:fix_header");
      fix_section = (char **)
        memory->srealloc(fix_section,(nfix+1)*sizeof(char *),
                         "read_data:fix_section");
      fix_index[nfix] = modify->find_fix(arg[iarg+1]);
      if (fix_index[nfix] < 0)
        error->all(FLERR,"Fix ID for read_data does not exist");
      if (strcmp(arg[iarg+2],"NULL") == 0) fix_header[nfix] = nullptr;
      else fix_header[nfix] = utils::strdup(arg[iarg+2]);
      fix_section[nfix] = utils::strdup(arg[iarg+3]);
      nfix++;
      iarg += 4;

    } else error->all(FLERR,"Illegal read_data command");
  }

  // error checks

  if ((domain->dimension == 2) && (domain->zperiodic == 0))
    error->all(FLERR,"Cannot run 2d simulation with nonperiodic Z dimension");
  if ((domain->nonperiodic == 2) && utils::strmatch(force->kspace_style,"^msm"))
    error->all(FLERR,"Reading a data file with shrinkwrap boundaries is "
                    "not compatible with a MSM KSpace style");
  if (domain->box_exist && !addflag)
    error->all(FLERR,"Cannot read_data without add keyword "
               "after simulation box is defined");
  if (!domain->box_exist && addflag)
    error->all(FLERR,"Cannot use read_data add before "
               "simulation box is defined");
  if (offsetflag && addflag == NONE)
    error->all(FLERR,"Cannot use read_data offset without add flag");
  if (shiftflag && addflag == NONE)
    error->all(FLERR,"Cannot use read_data shift without add flag");
  if (addflag != NONE &&
      (extra_atom_types || extra_bond_types || extra_angle_types ||
       extra_dihedral_types || extra_improper_types))
    error->all(FLERR,"Cannot use read_data extra with add flag");

  // check if data file is available and readable

  if (!utils::file_is_readable(arg[0]))
    error->all(FLERR,fmt::format("Cannot open file {}: {}",
                                 arg[0], utils::getsyserror()));

  // first time system initialization

  if (addflag == NONE) {
    domain->box_exist = 1;
    update->ntimestep = 0;
  }

  // compute atomID and optionally moleculeID offset for addflag = APPEND

  if (addflag == APPEND) {
    tagint *tag = atom->tag;
    tagint *molecule = atom->molecule;
    int nlocal = atom->nlocal;
    tagint maxid = 0, maxmol = 0;
    for (int i = 0; i < nlocal; i++) maxid = MAX(maxid,tag[i]);
    if (atom->molecule_flag)
      for (int i = 0; i < nlocal; i++) maxmol = MAX(maxmol,molecule[i]);
    MPI_Allreduce(&maxid,&id_offset,1,MPI_LMP_TAGINT,MPI_MAX,world);
    MPI_Allreduce(&maxmol,&mol_offset,1,MPI_LMP_TAGINT,MPI_MAX,world);
  }

  // set up pointer to hold original styles while we replace them with "zero"

  Pair *saved_pair = nullptr;
  Bond *saved_bond = nullptr;
  Angle *saved_angle = nullptr;
  Dihedral *saved_dihedral = nullptr;
  Improper *saved_improper = nullptr;
  KSpace *saved_kspace = nullptr;
  char *saved_pair_style = nullptr;
  char *saved_bond_style = nullptr;
  char *saved_angle_style = nullptr;
  char *saved_dihedral_style = nullptr;
  char *saved_improper_style = nullptr;
  char *saved_kspace_style = nullptr;

  if (coeffflag == 0) {
    char *coeffs[2];
    coeffs[0] = (char *) "10.0";
    coeffs[1] = (char *) "nocoeff";

    saved_pair = force->pair;
    saved_pair_style = force->pair_style;
    force->pair = nullptr;
    force->pair_style = nullptr;
    force->create_pair("zero",0);
    if (force->pair) force->pair->settings(2,coeffs);

    coeffs[0] = coeffs[1];
    saved_bond = force->bond;
    saved_bond_style = force->bond_style;
    force->bond = nullptr;
    force->bond_style = nullptr;
    force->create_bond("zero",0);
    if (force->bond) force->bond->settings(1,coeffs);

    saved_angle = force->angle;
    saved_angle_style = force->angle_style;
    force->angle = nullptr;
    force->angle_style = nullptr;
    force->create_angle("zero",0);
    if (force->angle) force->angle->settings(1,coeffs);

    saved_dihedral = force->dihedral;
    saved_dihedral_style = force->dihedral_style;
    force->dihedral = nullptr;
    force->dihedral_style = nullptr;
    force->create_dihedral("zero",0);
    if (force->dihedral) force->dihedral->settings(1,coeffs);

    saved_improper = force->improper;
    saved_improper_style = force->improper_style;
    force->improper = nullptr;
    force->improper_style = nullptr;
    force->create_improper("zero",0);
    if (force->improper) force->improper->settings(1,coeffs);

    saved_kspace = force->kspace;
    saved_kspace_style = force->kspace_style;
    force->kspace = nullptr;
    force->kspace_style = nullptr;
  }

  // -----------------------------------------------------------------

  // perform 1-pass read if no molecular topology in file
  // perform 2-pass read if molecular topology,
  //   first pass calculates max topology/atom

  // flags for this data file

  int atomflag,topoflag;
  int bondflag,angleflag,dihedralflag,improperflag;
  int ellipsoidflag,lineflag,triflag,bodyflag;

  atomflag = topoflag = 0;
  bondflag = angleflag = dihedralflag = improperflag = 0;
  ellipsoidflag = lineflag = triflag = bodyflag = 0;

  // values in this data file

  natoms = 0;
  ntypes = 0;
  nbonds = nangles = ndihedrals = nimpropers = 0;
  nbondtypes = nangletypes = ndihedraltypes = nimpropertypes = 0;

  boxlo[0] = boxlo[1] = boxlo[2] = -0.5;
  boxhi[0] = boxhi[1] = boxhi[2] = 0.5;
  triclinic = 0;
  keyword[0] = '\0';

  nlocal_previous = atom->nlocal;
  int firstpass = 1;

  while (1) {

    // open file on proc 0

    if (me == 0) {
      if (firstpass) utils::logmesg(lmp,"Reading data file ...\n");
      open(arg[0]);
    } else fp = nullptr;

    // read header info

    header(firstpass);

    // problem setup using info from header
    // only done once, if firstpass and first data file
    // apply extra settings before grow(), even if no topology in file
    // deallocate() insures new settings are used for topology arrays
    // if per-atom topology is in file, another grow() is done below

    if (firstpass && addflag == NONE) {
      atom->bond_per_atom = atom->extra_bond_per_atom;
      atom->angle_per_atom = atom->extra_angle_per_atom;
      atom->dihedral_per_atom = atom->extra_dihedral_per_atom;
      atom->improper_per_atom = atom->extra_improper_per_atom;

      int n;
      if (comm->nprocs == 1) n = static_cast<int> (atom->natoms);
      else n = static_cast<int> (LB_FACTOR * atom->natoms / comm->nprocs);

      atom->allocate_type_arrays();
      atom->deallocate_topology();

      // allocate atom arrays to N, rounded up by AtomVec->DELTA

      bigint nbig = n;
      nbig = atom->avec->roundup(nbig);
      n = static_cast<int> (nbig);
      atom->avec->grow(n);

      domain->boxlo[0] = boxlo[0]; domain->boxhi[0] = boxhi[0];
      domain->boxlo[1] = boxlo[1]; domain->boxhi[1] = boxhi[1];
      domain->boxlo[2] = boxlo[2]; domain->boxhi[2] = boxhi[2];

      if (triclinic) {
        domain->triclinic = 1;
        domain->xy = xy; domain->xz = xz; domain->yz = yz;
      }

      domain->print_box("  ");
      domain->set_initial_box();
      domain->set_global_box();
      comm->set_proc_grid();
      domain->set_local_box();
    }

    // change simulation box to be union of existing box and new box + shift
    // only done if firstpass and not first data file

    if (firstpass && addflag != NONE) {
      domain->boxlo[0] = MIN(domain->boxlo[0],boxlo[0]+shift[0]);
      domain->boxhi[0] = MAX(domain->boxhi[0],boxhi[0]+shift[0]);
      domain->boxlo[1] = MIN(domain->boxlo[1],boxlo[1]+shift[1]);
      domain->boxhi[1] = MAX(domain->boxhi[1],boxhi[1]+shift[1]);
      domain->boxlo[2] = MIN(domain->boxlo[2],boxlo[2]+shift[2]);
      domain->boxhi[2] = MAX(domain->boxhi[2],boxhi[2]+shift[2]);

      // NOTE: not sure what to do about tilt value in subsequent data files
      //if (triclinic) {
      //  domain->xy = xy; domain->xz = xz; domain->yz = yz;
      // }

      domain->print_box("  ");
      domain->set_initial_box();
      domain->set_global_box();
      comm->set_proc_grid();
      domain->set_local_box();
    }

    // allocate space for type label map

    if (firstpass) {
      lmap = new LabelMap(lmp);
      lmap->natomtypes = ntypes;
      lmap->nbondtypes = nbondtypes;
      lmap->nangletypes = nangletypes;
      lmap->ndihedraltypes = ndihedraltypes;
      lmap->nimpropertypes = nimpropertypes;
      lmap->allocate_type_labels();
    }

    // customize for new sections
    // read rest of file in free format

    while (strlen(keyword)) {

      // if special fix matches, it processes section

      if (nfix) {
        int i;
        for (i = 0; i < nfix; i++)
          if (strcmp(keyword,fix_section[i]) == 0) {
            if (firstpass) fix(fix_index[i],keyword);
            else skip_lines(modify->fix[fix_index[i]]->
                            read_data_skip_lines(keyword));
            parse_keyword(0);
            break;
          }
        if (i < nfix) continue;
      }

      if (strcmp(keyword,"Atoms") == 0) {
        atomflag = 1;
        if (firstpass) {
          if (me == 0 && !style_match(style,atom->atom_style))
            error->warning(FLERR,"Atom style in data file differs "
                           "from currently defined atom style");
          atoms();
        } else skip_lines(natoms);
      } else if (strcmp(keyword,"Velocities") == 0) {
        if (atomflag == 0)
          error->all(FLERR,"Must read Atoms before Velocities");
        if (firstpass) velocities();
        else skip_lines(natoms);

      } else if (strcmp(keyword,"Bonds") == 0) {
        topoflag = bondflag = 1;
        if (nbonds == 0)
          error->all(FLERR,"Invalid data file section: Bonds");
        if (atomflag == 0) error->all(FLERR,"Must read Atoms before Bonds");
        bonds(firstpass);
      } else if (strcmp(keyword,"Angles") == 0) {
        topoflag = angleflag = 1;
        if (nangles == 0)
          error->all(FLERR,"Invalid data file section: Angles");
        if (atomflag == 0) error->all(FLERR,"Must read Atoms before Angles");
        angles(firstpass);
      } else if (strcmp(keyword,"Dihedrals") == 0) {
        topoflag = dihedralflag = 1;
        if (ndihedrals == 0)
          error->all(FLERR,"Invalid data file section: Dihedrals");
        if (atomflag == 0) error->all(FLERR,"Must read Atoms before Dihedrals");
        dihedrals(firstpass);
      } else if (strcmp(keyword,"Impropers") == 0) {
        topoflag = improperflag = 1;
        if (nimpropers == 0)
          error->all(FLERR,"Invalid data file section: Impropers");
        if (atomflag == 0) error->all(FLERR,"Must read Atoms before Impropers");
        impropers(firstpass);

      } else if (strcmp(keyword,"Ellipsoids") == 0) {
        ellipsoidflag = 1;
        if (!avec_ellipsoid)
          error->all(FLERR,"Invalid data file section: Ellipsoids");
        if (atomflag == 0)
          error->all(FLERR,"Must read Atoms before Ellipsoids");
        if (firstpass)
          bonus(nellipsoids,(AtomVec *) avec_ellipsoid,"ellipsoids");
        else skip_lines(nellipsoids);
      } else if (strcmp(keyword,"Lines") == 0) {
        lineflag = 1;
        if (!avec_line)
          error->all(FLERR,"Invalid data file section: Lines");
        if (atomflag == 0) error->all(FLERR,"Must read Atoms before Lines");
        if (firstpass) bonus(nlines,(AtomVec *) avec_line,"lines");
        else skip_lines(nlines);
      } else if (strcmp(keyword,"Triangles") == 0) {
        triflag = 1;
        if (!avec_tri)
          error->all(FLERR,"Invalid data file section: Triangles");
        if (atomflag == 0) error->all(FLERR,"Must read Atoms before Triangles");
        if (firstpass) bonus(ntris,(AtomVec *) avec_tri,"triangles");
        else skip_lines(ntris);
      } else if (strcmp(keyword,"Bodies") == 0) {
        bodyflag = 1;
        if (!avec_body)
          error->all(FLERR,"Invalid data file section: Bodies");
        if (atomflag == 0) error->all(FLERR,"Must read Atoms before Bodies");
        bodies(firstpass,(AtomVec *) avec_body);

      } else if (strcmp(keyword,"Masses") == 0) {
        if (firstpass) mass();
        else skip_lines(ntypes);
      } else if (strcmp(keyword,"Pair Coeffs") == 0) {
        if (force->pair == nullptr)
          error->all(FLERR,"Must define pair_style before Pair Coeffs");
        if (firstpass) {
          if (me == 0 && !style_match(style,force->pair_style))
            error->warning(FLERR,"Pair style in data file differs "
                           "from currently defined pair style");
          paircoeffs();
        } else skip_lines(ntypes);
      } else if (strcmp(keyword,"PairIJ Coeffs") == 0) {
        if (force->pair == nullptr)
          error->all(FLERR,"Must define pair_style before PairIJ Coeffs");
        if (firstpass) {
          if (me == 0 && !style_match(style,force->pair_style))
            error->warning(FLERR,"Pair style in data file differs "
                           "from currently defined pair style");
          pairIJcoeffs();
        } else skip_lines(ntypes*(ntypes+1)/2);
      } else if (strcmp(keyword,"Bond Coeffs") == 0) {
        if (atom->avec->bonds_allow == 0)
          error->all(FLERR,"Invalid data file section: Bond Coeffs");
        if (force->bond == nullptr)
          error->all(FLERR,"Must define bond_style before Bond Coeffs");
        if (firstpass) {
          if (me == 0 && !style_match(style,force->bond_style))
            error->warning(FLERR,"Bond style in data file differs "
                           "from currently defined bond style");
          bondcoeffs();
        } else skip_lines(nbondtypes);
      } else if (strcmp(keyword,"Angle Coeffs") == 0) {
        if (atom->avec->angles_allow == 0)
          error->all(FLERR,"Invalid data file section: Angle Coeffs");
        if (force->angle == nullptr)
          error->all(FLERR,"Must define angle_style before Angle Coeffs");
        if (firstpass) {
          if (me == 0 && !style_match(style,force->angle_style))
            error->warning(FLERR,"Angle style in data file differs "
                           "from currently defined angle style");
          anglecoeffs(0);
        } else skip_lines(nangletypes);
      } else if (strcmp(keyword,"Dihedral Coeffs") == 0) {
        if (atom->avec->dihedrals_allow == 0)
          error->all(FLERR,"Invalid data file section: Dihedral Coeffs");
        if (force->dihedral == nullptr)
          error->all(FLERR,"Must define dihedral_style before Dihedral Coeffs");
        if (firstpass) {
          if (me == 0 && !style_match(style,force->dihedral_style))
            error->warning(FLERR,"Dihedral style in data file differs "
                           "from currently defined dihedral style");
          dihedralcoeffs(0);
        } else skip_lines(ndihedraltypes);
      } else if (strcmp(keyword,"Improper Coeffs") == 0) {
        if (atom->avec->impropers_allow == 0)
          error->all(FLERR,"Invalid data file section: Improper Coeffs");
        if (force->improper == nullptr)
          error->all(FLERR,"Must define improper_style before Improper Coeffs");
        if (firstpass) {
          if (me == 0 && !style_match(style,force->improper_style))
            error->warning(FLERR,"Improper style in data file differs "
                           "from currently defined improper style");
          impropercoeffs(0);
        } else skip_lines(nimpropertypes);

      } else if (strcmp(keyword,"BondBond Coeffs") == 0) {
        if (atom->avec->angles_allow == 0)
          error->all(FLERR,"Invalid data file section: BondBond Coeffs");
        if (force->angle == nullptr)
          error->all(FLERR,"Must define angle_style before BondBond Coeffs");
        if (firstpass) anglecoeffs(1);
        else skip_lines(nangletypes);
      } else if (strcmp(keyword,"BondAngle Coeffs") == 0) {
        if (atom->avec->angles_allow == 0)
          error->all(FLERR,"Invalid data file section: BondAngle Coeffs");
        if (force->angle == nullptr)
          error->all(FLERR,"Must define angle_style before BondAngle Coeffs");
        if (firstpass) anglecoeffs(2);
        else skip_lines(nangletypes);

      } else if (strcmp(keyword,"MiddleBondTorsion Coeffs") == 0) {
        if (atom->avec->dihedrals_allow == 0)
          error->all(FLERR,
                     "Invalid data file section: MiddleBondTorsion Coeffs");
        if (force->dihedral == nullptr)
          error->all(FLERR,
                     "Must define dihedral_style before "
                     "MiddleBondTorsion Coeffs");
        if (firstpass) dihedralcoeffs(1);
        else skip_lines(ndihedraltypes);
      } else if (strcmp(keyword,"EndBondTorsion Coeffs") == 0) {
        if (atom->avec->dihedrals_allow == 0)
          error->all(FLERR,"Invalid data file section: EndBondTorsion Coeffs");
        if (force->dihedral == nullptr)
          error->all(FLERR,
                     "Must define dihedral_style before EndBondTorsion Coeffs");
        if (firstpass) dihedralcoeffs(2);
        else skip_lines(ndihedraltypes);
      } else if (strcmp(keyword,"AngleTorsion Coeffs") == 0) {
        if (atom->avec->dihedrals_allow == 0)
          error->all(FLERR,"Invalid data file section: AngleTorsion Coeffs");
        if (force->dihedral == nullptr)
          error->all(FLERR,
                     "Must define dihedral_style before AngleTorsion Coeffs");
        if (firstpass) dihedralcoeffs(3);
        else skip_lines(ndihedraltypes);
      } else if (strcmp(keyword,"AngleAngleTorsion Coeffs") == 0) {
        if (atom->avec->dihedrals_allow == 0)
          error->all(FLERR,
                     "Invalid data file section: AngleAngleTorsion Coeffs");
        if (force->dihedral == nullptr)
          error->all(FLERR,
                     "Must define dihedral_style before "
                     "AngleAngleTorsion Coeffs");
        if (firstpass) dihedralcoeffs(4);
        else skip_lines(ndihedraltypes);
      } else if (strcmp(keyword,"BondBond13 Coeffs") == 0) {
        if (atom->avec->dihedrals_allow == 0)
          error->all(FLERR,"Invalid data file section: BondBond13 Coeffs");
        if (force->dihedral == nullptr)
          error->all(FLERR,
                     "Must define dihedral_style before BondBond13 Coeffs");
        if (firstpass) dihedralcoeffs(5);
        else skip_lines(ndihedraltypes);

      } else if (strcmp(keyword,"AngleAngle Coeffs") == 0) {
        if (atom->avec->impropers_allow == 0)
          error->all(FLERR,"Invalid data file section: AngleAngle Coeffs");
        if (force->improper == nullptr)
          error->all(FLERR,
                     "Must define improper_style before AngleAngle Coeffs");
        if (firstpass) impropercoeffs(1);
        else skip_lines(nimpropertypes);

<<<<<<< HEAD
      } else if (strcmp(keyword,"Atom Type Labels") == 0) {
        if (firstpass) {
          if (atomflag == 1)
            error->all(FLERR,"Must read Atom Type Labels before Atoms");
          tlabelflag = 1;
          typelabels(lmap->typelabel,ntypes,Atom::ATOM);
        } else skip_lines(ntypes);

      } else if (strcmp(keyword,"Bond Type Labels") == 0) {
        if (nbondtypes) {
          if (firstpass) {
            if (bondflag == 1)
              error->all(FLERR,"Must read Bond Type Labels before Bonds");
            blabelflag = 1;
            typelabels(lmap->btypelabel,nbondtypes,Atom::BOND);
          } else skip_lines(nbondtypes);
        }

      } else if (strcmp(keyword,"Angle Type Labels") == 0) {
        if (nangletypes) {
          if (firstpass) {
            if (angleflag == 1)
              error->all(FLERR,"Must read Angle Type Labels before Angles");
            alabelflag = 1;
            typelabels(lmap->atypelabel,nangletypes,Atom::ANGLE);
          } else skip_lines(nangletypes);
        }

      } else if (strcmp(keyword,"Dihedral Type Labels") == 0) {
        if (ndihedraltypes) {
          if (firstpass) {
            if (dihedralflag == 1)
              error->all(FLERR,"Must read Dihedral Type Labels before Dihedrals");
            dlabelflag = 1;
            typelabels(lmap->dtypelabel,ndihedraltypes,Atom::DIHEDRAL);
          } else skip_lines(ndihedraltypes);
        }

      } else if (strcmp(keyword,"Improper Type Labels") == 0) {
        if (nimpropertypes) {
          if (firstpass) {
            if (improperflag == 1)
              error->all(FLERR,"Must read Improper Type Labels before Impropers");
            ilabelflag = 1;
            typelabels(lmap->itypelabel,nimpropertypes,Atom::IMPROPER);
          } else skip_lines(nimpropertypes);
        }

      } else error->all(FLERR,fmt::format("Unknown identifier in data file: {}",
                                          keyword));
=======
      } else error->all(FLERR,"Unknown identifier in data file: {}",
                                          keyword);
>>>>>>> d74d7cfd

      parse_keyword(0);
    }

    // error if natoms > 0 yet no atoms were read

    if (natoms > 0 && atomflag == 0)
      error->all(FLERR,"No atoms in data file");

    // close file

    if (me == 0) {
      if (compressed) pclose(fp);
      else fclose(fp);
      fp = nullptr;
    }

    // done if this was 2nd pass

    if (!firstpass) break;

    // at end of 1st pass, error check for required sections
    // customize for new sections

    if ((nbonds && !bondflag) || (nangles && !angleflag) ||
        (ndihedrals && !dihedralflag) || (nimpropers && !improperflag))
      error->one(FLERR,"Needed molecular topology not in data file");

    if ((nellipsoids && !ellipsoidflag) || (nlines && !lineflag) ||
        (ntris && !triflag) || (nbodies && !bodyflag))
      error->one(FLERR,"Needed bonus data not in data file");

    // break out of loop if no molecular topology in file
    // else make 2nd pass

    if (!topoflag) break;
    firstpass = 0;

    // reallocate bond,angle,diehdral,improper arrays via grow()
    // will use new bond,angle,dihedral,improper per-atom values from 1st pass
    // will also observe extra settings even if bond/etc topology not in file
    // leaves other atom arrays unchanged, since already nmax in length

    if (addflag == NONE) atom->deallocate_topology();
    atom->avec->grow(atom->nmax);
  }

  // init per-atom fix/compute/variable values for created atoms

  atom->data_fix_compute_variable(nlocal_previous,atom->nlocal);

  // assign atoms added by this data file to specified group

  if (groupbit) {
    int *mask = atom->mask;
    int nlocal = atom->nlocal;
    for (int i = nlocal_previous; i < nlocal; i++)
      mask[i] |= groupbit;
  }

  // create special bond lists for molecular systems

  if (atom->molecular == Atom::MOLECULAR) {
    Special special(lmp);
    special.build();
  }

  // for atom style template just count total bonds, etc. from template(s)

  if (atom->molecular == Atom::TEMPLATE) {
    Molecule **onemols = atom->avec->onemols;
    int *molindex = atom->molindex;
    int *molatom = atom->molatom;
    int nlocal = atom->nlocal;

    int imol,iatom;
    bigint nbonds,nangles,ndihedrals,nimpropers;
    nbonds = nangles = ndihedrals = nimpropers = 0;

    for (int i = 0; i < nlocal; i++) {
      imol = molindex[i];
      iatom = molatom[i];
      if (imol >=0) {
        nbonds += onemols[imol]->num_bond[iatom];
        nangles += onemols[imol]->num_angle[iatom];
        ndihedrals += onemols[imol]->num_dihedral[iatom];
        nimpropers += onemols[imol]->num_improper[iatom];
      }
    }

    MPI_Allreduce(&nbonds,&atom->nbonds,1,MPI_LMP_BIGINT,MPI_SUM,world);
    MPI_Allreduce(&nangles,&atom->nangles,1,MPI_LMP_BIGINT,MPI_SUM,world);
    MPI_Allreduce(&ndihedrals,&atom->ndihedrals,1,MPI_LMP_BIGINT,MPI_SUM,world);
    MPI_Allreduce(&nimpropers,&atom->nimpropers,1,MPI_LMP_BIGINT,MPI_SUM,world);

    if (me == 0) {
      std::string mesg;

      if (atom->nbonds)
        mesg += fmt::format("  {} template bonds\n",atom->nbonds);
      if (atom->nangles)
        mesg += fmt::format("  {} template angles\n",atom->nangles);
      if (atom->ndihedrals)
        mesg += fmt::format("  {} template dihedrals\n",atom->ndihedrals);
      if (atom->nimpropers)
        mesg += fmt::format("  {} template impropers\n",atom->nimpropers);

      utils::logmesg(lmp,mesg);
    }
  }

  // for atom style template systems
  // insure nbondtypes,etc are still consistent with template molecules,
  //   in case data file re-defined them

  if (atom->molecular == Atom::TEMPLATE) atom->avec->onemols[0]->check_attributes(1);

  // if adding atoms, migrate atoms to new processors
  // use irregular() b/c box size could have changed dramaticaly
  // resulting in procs now owning very different subboxes
  // with their previously owned atoms now far outside the subbox

  if (addflag != NONE) {
    if (domain->triclinic) domain->x2lamda(atom->nlocal);
    Irregular *irregular = new Irregular(lmp);
    irregular->migrate_atoms(1);
    delete irregular;
    if (domain->triclinic) domain->lamda2x(atom->nlocal);
  }

  // shrink-wrap the box if necessary and move atoms to new procs
  // if atoms are lost is b/c data file box was far from shrink-wrapped
  // do not use irregular() comm, which would not lose atoms,
  //   b/c then user could specify data file box as far too big and empty
  // do comm->init() but not comm->setup() b/c pair/neigh cutoffs not yet set
  // need call to map_set() b/c comm->exchange clears atom map

  if (domain->nonperiodic == 2) {
    if (domain->triclinic) domain->x2lamda(atom->nlocal);
    domain->reset_box();
    Irregular *irregular = new Irregular(lmp);
    irregular->migrate_atoms(1);
    delete irregular;
    if (domain->triclinic) domain->lamda2x(atom->nlocal);

    bigint natoms;
    bigint nblocal = atom->nlocal;
    MPI_Allreduce(&nblocal,&natoms,1,MPI_LMP_BIGINT,MPI_SUM,world);
    if (natoms != atom->natoms)
      error->all(FLERR,
                 "Read_data shrink wrap did not assign all atoms correctly");
  }

  // restore old styles, when reading with nocoeff flag given

  if (coeffflag == 0) {
    if (force->pair) delete force->pair;
    force->pair = saved_pair;
    force->pair_style = saved_pair_style;

    if (force->bond) delete force->bond;
    force->bond = saved_bond;
    force->bond_style = saved_bond_style;

    if (force->angle) delete force->angle;
    force->angle = saved_angle;
    force->angle_style = saved_angle_style;

    if (force->dihedral) delete force->dihedral;
    force->dihedral = saved_dihedral;
    force->dihedral_style = saved_dihedral_style;

    if (force->improper) delete force->improper;
    force->improper = saved_improper;
    force->improper_style = saved_improper_style;

    force->kspace = saved_kspace;
    force->kspace_style = saved_kspace_style;
  }

  // total time

  MPI_Barrier(world);

  if (comm->me == 0)
    utils::logmesg(lmp,"  read_data CPU = {:.3f} seconds\n",MPI_Wtime()-time1);
}

/* ----------------------------------------------------------------------
   read free-format header of data file
   1st line and blank lines are skipped
   non-blank lines are checked for header keywords and leading value is read
   header ends with EOF or non-blank line containing no header keyword
     if EOF, line is set to blank line
     else line has first keyword line for rest of file
   some logic differs if adding atoms
------------------------------------------------------------------------- */

void ReadData::header(int firstpass)
{
  int n;
  char *ptr;

  // initialize type counts by the "extra" numbers so they get counted
  // in case the corresponding "types" line is missing and thus the extra
  // value will not be processed.
  if (addflag == NONE) {
    atom->ntypes = extra_atom_types;
    atom->nbondtypes = extra_bond_types;
    atom->nangletypes = extra_angle_types;
    atom->ndihedraltypes = extra_dihedral_types;
    atom->nimpropertypes = extra_improper_types;
  }

  // customize for new sections

  const char *section_keywords[NSECTIONS] =
    {"Atoms","Velocities","Ellipsoids","Lines","Triangles","Bodies",
     "Bonds","Angles","Dihedrals","Impropers",
     "Masses","Pair Coeffs","PairIJ Coeffs","Bond Coeffs","Angle Coeffs",
     "Dihedral Coeffs","Improper Coeffs",
     "BondBond Coeffs","BondAngle Coeffs","MiddleBondTorsion Coeffs",
     "EndBondTorsion Coeffs","AngleTorsion Coeffs",
     "AngleAngleTorsion Coeffs","BondBond13 Coeffs","AngleAngle Coeffs",
     "Atom Type Labels","Bond Type Labels","Angle Type Labels",
     "Dihedral Type Labels","Improper Type Labels"};

  // skip 1st line of file

  if (me == 0) {
    char *eof = utils::fgets_trunc(line,MAXLINE,fp);
    if (eof == nullptr) error->one(FLERR,"Unexpected end of data file");
  }

  while (1) {

    // read a line and bcast length

    if (me == 0) {
      if (utils::fgets_trunc(line,MAXLINE,fp) == nullptr) n = 0;
      else n = strlen(line) + 1;
    }
    MPI_Bcast(&n,1,MPI_INT,0,world);

    // if n = 0 then end-of-file so return with blank line

    if (n == 0) {
      line[0] = '\0';
      return;
    }

    MPI_Bcast(line,n,MPI_CHAR,0,world);

    // trim anything from '#' onward
    // if line is blank, continue

    if ((ptr = strchr(line,'#'))) *ptr = '\0';
    if (strspn(line," \t\n\r") == strlen(line)) continue;

    // allow special fixes first chance to match and process the line
    // if fix matches, continue to next header line

    if (nfix) {
      for (n = 0; n < nfix; n++) {
        if (!fix_header[n]) continue;
        if (strstr(line,fix_header[n])) {
          modify->fix[fix_index[n]]->read_data_header(line);
          break;
        }
      }
      if (n < nfix) continue;
    }

    // search line for header keyword and set corresponding variable
    // customize for new header lines
    // check for triangles before angles so "triangles" not matched as "angles"
    int extra_flag_value = 0;
    int rv;

    if (utils::strmatch(line,"^\\s*\\d+\\s+atoms\\s")) {
      rv = sscanf(line,BIGINT_FORMAT,&natoms);
      if (rv != 1)
        error->all(FLERR,"Could not parse 'atoms' line in data file header");
      if (addflag == NONE) atom->natoms = natoms;
      else if (firstpass) atom->natoms += natoms;

    } else if (utils::strmatch(line,"^\\s*\\d+\\s+ellipsoids\\s")) {
      if (!avec_ellipsoid)
        error->all(FLERR,"No ellipsoids allowed with this atom style");
      rv = sscanf(line,BIGINT_FORMAT,&nellipsoids);
      if (rv != 1)
        error->all(FLERR,"Could not parse 'ellipsoids' line in data file header");
      if (addflag == NONE) atom->nellipsoids = nellipsoids;
      else if (firstpass) atom->nellipsoids += nellipsoids;

    } else if (utils::strmatch(line,"^\\s*\\d+\\s+lines\\s")) {
      if (!avec_line)
        error->all(FLERR,"No lines allowed with this atom style");
      rv =  sscanf(line,BIGINT_FORMAT,&nlines);
      if (rv != 1)
        error->all(FLERR,"Could not parse 'lines' line in data file header");
      if (addflag == NONE) atom->nlines = nlines;
      else if (firstpass) atom->nlines += nlines;

    } else if (utils::strmatch(line,"^\\s*\\d+\\s+triangles\\s")) {
      if (!avec_tri)
        error->all(FLERR,"No triangles allowed with this atom style");
      rv = sscanf(line,BIGINT_FORMAT,&ntris);
      if (rv != 1)
        error->all(FLERR,"Could not parse 'triangles' line in data file header");
      if (addflag == NONE) atom->ntris = ntris;
      else if (firstpass) atom->ntris += ntris;

    } else if (utils::strmatch(line,"^\\s*\\d+\\s+bodies\\s")) {
      if (!avec_body)
        error->all(FLERR,"No bodies allowed with this atom style");
      rv = sscanf(line,BIGINT_FORMAT,&nbodies);
      if (rv != 1)
        error->all(FLERR,"Could not parse 'bodies' line in data file header");
      if (addflag == NONE) atom->nbodies = nbodies;
      else if (firstpass) atom->nbodies += nbodies;

    } else if (utils::strmatch(line,"^\\s*\\d+\\s+bonds\\s")) {
      rv = sscanf(line,BIGINT_FORMAT,&nbonds);
      if (rv != 1)
        error->all(FLERR,"Could not parse 'bonds' line in data file header");
      if (addflag == NONE) atom->nbonds = nbonds;
      else if (firstpass) atom->nbonds += nbonds;

    } else if (utils::strmatch(line,"^\\s*\\d+\\s+angles\\s")) {
      rv = sscanf(line,BIGINT_FORMAT,&nangles);
      if (rv != 1)
        error->all(FLERR,"Could not parse 'angles' line in data file header");
      if (addflag == NONE) atom->nangles = nangles;
      else if (firstpass) atom->nangles += nangles;

    } else if (utils::strmatch(line,"^\\s*\\d+\\s+dihedrals\\s")) {
      rv = sscanf(line,BIGINT_FORMAT,&ndihedrals);
      if (rv != 1)
        error->all(FLERR,"Could not parse 'dihedrals' line in data file header");
      if (addflag == NONE) atom->ndihedrals = ndihedrals;
      else if (firstpass) atom->ndihedrals += ndihedrals;

    } else if (utils::strmatch(line,"^\\s*\\d+\\s+impropers\\s")) {
      rv = sscanf(line,BIGINT_FORMAT,&nimpropers);
      if (rv != 1)
        error->all(FLERR,"Could not parse 'impropers' line in data file header");
      if (addflag == NONE) atom->nimpropers = nimpropers;
      else if (firstpass) atom->nimpropers += nimpropers;

    // Atom class type settings are only set by first data file

    } else if (utils::strmatch(line,"^\\s*\\d+\\s+atom\\s+types\\s")) {
      rv = sscanf(line,"%d",&ntypes);
      if (rv != 1)
        error->all(FLERR,"Could not parse 'atom types' line "
                   "in data file header");
      if (addflag == NONE) atom->ntypes = ntypes + extra_atom_types;

    } else if (utils::strmatch(line,"\\s*\\d+\\s+bond\\s+types\\s")) {
      rv = sscanf(line,"%d",&nbondtypes);
      if (rv != 1)
        error->all(FLERR,"Could not parse 'bond types' line "
                   "in data file header");
      if (addflag == NONE) atom->nbondtypes = nbondtypes + extra_bond_types;

    } else if (utils::strmatch(line,"^\\s*\\d+\\s+angle\\s+types\\s")) {
      rv = sscanf(line,"%d",&nangletypes);
      if (rv != 1)
        error->all(FLERR,"Could not parse 'angle types' line "
                   "in data file header");
      if (addflag == NONE) atom->nangletypes = nangletypes + extra_angle_types;

    } else if (utils::strmatch(line,"^\\s*\\d+\\s+dihedral\\s+types\\s")) {
      rv = sscanf(line,"%d",&ndihedraltypes);
      if (rv != 1)
        error->all(FLERR,"Could not parse 'dihedral types' line "
                   "in data file header");
      if (addflag == NONE)
        atom->ndihedraltypes = ndihedraltypes + extra_dihedral_types;

    } else if (utils::strmatch(line,"^\\s*\\d+\\s+improper\\s+types\\s")) {
      rv = sscanf(line,"%d",&nimpropertypes);
      if (rv != 1)
        error->all(FLERR,"Could not parse 'improper types' line "
                   "in data file header");
      if (addflag == NONE)
        atom->nimpropertypes = nimpropertypes + extra_improper_types;

    // these settings only used by first data file
    // also, these are obsolescent. we parse them to maintain backward
    // compatibility, but the recommended way is to set them via keywords
    // in the LAMMPS input file. In case these flags are set in both,
    // the input and the data file, we use the larger of the two.

    } else if (strstr(line,"extra bond per atom")) {
      if (addflag == NONE) sscanf(line,"%d",&extra_flag_value);
      atom->extra_bond_per_atom = MAX(atom->extra_bond_per_atom,extra_flag_value);
    } else if (strstr(line,"extra angle per atom")) {
      if (addflag == NONE) sscanf(line,"%d",&extra_flag_value);
      atom->extra_angle_per_atom = MAX(atom->extra_angle_per_atom,extra_flag_value);
    } else if (strstr(line,"extra dihedral per atom")) {
      if (addflag == NONE) sscanf(line,"%d",&extra_flag_value);
      atom->extra_dihedral_per_atom = MAX(atom->extra_dihedral_per_atom,extra_flag_value);
    } else if (strstr(line,"extra improper per atom")) {
      if (addflag == NONE) sscanf(line,"%d",&extra_flag_value);
      atom->extra_improper_per_atom = MAX(atom->extra_improper_per_atom,extra_flag_value);
    } else if (strstr(line,"extra special per atom")) {
      if (addflag == NONE) sscanf(line,"%d",&extra_flag_value);
      force->special_extra = MAX(force->special_extra,extra_flag_value);

    // local copy of box info
    // so can treat differently for first vs subsequent data files

    } else if (utils::strmatch(line,"^\\s*\\f+\\s+\\f+\\s+xlo\\s+xhi\\s")) {
      rv = sscanf(line,"%lg %lg",&boxlo[0],&boxhi[0]);
      if (rv != 2)
        error->all(FLERR,"Could not parse 'xlo xhi' line in data file header");

    } else if (utils::strmatch(line,"^\\s*\\f+\\s+\\f+\\s+ylo\\s+yhi\\s")) {
      rv = sscanf(line,"%lg %lg",&boxlo[1],&boxhi[1]);
      if (rv != 2)
        error->all(FLERR,"Could not parse 'ylo yhi' line in data file header");

    } else if (utils::strmatch(line,"^\\s*\\f+\\s+\\f+\\s+zlo\\s+zhi\\s")) {
      rv = sscanf(line,"%lg %lg",&boxlo[2],&boxhi[2]);
      if (rv != 2)
        error->all(FLERR,"Could not parse 'zlo zhi' line in data file header");

    } else if (utils::strmatch(line,"^\\s*\\f+\\s+\\f+\\s+\\f+"
                               "\\s+xy\\s+xz\\s+yz\\s")) {
      triclinic = 1;
      rv = sscanf(line,"%lg %lg %lg",&xy,&xz,&yz);
      if (rv != 3)
        error->all(FLERR,"Could not parse 'xy xz yz' line in data file header");

    } else break;
  }

  // error check on total system size

  if (atom->natoms < 0 || atom->natoms >= MAXBIGINT ||
      atom->nellipsoids < 0 || atom->nellipsoids >= MAXBIGINT ||
      atom->nlines < 0 || atom->nlines >= MAXBIGINT ||
      atom->ntris < 0 || atom->ntris >= MAXBIGINT ||
      atom->nbodies < 0 || atom->nbodies >= MAXBIGINT ||
      atom->nbonds < 0 || atom->nbonds >= MAXBIGINT ||
      atom->nangles < 0 || atom->nangles >= MAXBIGINT ||
      atom->ndihedrals < 0 || atom->ndihedrals >= MAXBIGINT ||
      atom->nimpropers < 0 || atom->nimpropers >= MAXBIGINT)
    error->all(FLERR,"System in data file is too big");

  // check that exiting string is a valid section keyword

  parse_keyword(1);
  for (n = 0; n < NSECTIONS; n++)
    if (strcmp(keyword,section_keywords[n]) == 0) break;
  if (n == NSECTIONS)
    error->all(FLERR,"Unknown identifier in data file: {}",keyword);

  // error checks on header values
  // must be consistent with atom style and other header values

  if ((atom->nbonds || atom->nbondtypes) &&
      atom->avec->bonds_allow == 0)
    error->all(FLERR,"No bonds allowed with this atom style");
  if ((atom->nangles || atom->nangletypes) &&
      atom->avec->angles_allow == 0)
    error->all(FLERR,"No angles allowed with this atom style");
  if ((atom->ndihedrals || atom->ndihedraltypes) &&
      atom->avec->dihedrals_allow == 0)
    error->all(FLERR,"No dihedrals allowed with this atom style");
  if ((atom->nimpropers || atom->nimpropertypes) &&
      atom->avec->impropers_allow == 0)
    error->all(FLERR,"No impropers allowed with this atom style");

  if (atom->nbonds > 0 && atom->nbondtypes <= 0)
    error->all(FLERR,"Bonds defined but no bond types");
  if (atom->nangles > 0 && atom->nangletypes <= 0)
    error->all(FLERR,"Angles defined but no angle types");
  if (atom->ndihedrals > 0 && atom->ndihedraltypes <= 0)
    error->all(FLERR,"Dihedrals defined but no dihedral types");
  if (atom->nimpropers > 0 && atom->nimpropertypes <= 0)
    error->all(FLERR,"Impropers defined but no improper types");

  if (atom->molecular == Atom::TEMPLATE) {
    if (atom->nbonds || atom->nangles || atom->ndihedrals || atom->nimpropers)
      error->all(FLERR,"No molecule topology allowed with atom style template");
  }
}

/* ----------------------------------------------------------------------
   read all atoms
------------------------------------------------------------------------- */

void ReadData::atoms()
{
  int nchunk,eof;

  if (me == 0) utils::logmesg(lmp,"  reading atoms ...\n");

  bigint nread = 0;

  while (nread < natoms) {
    nchunk = MIN(natoms-nread,CHUNK);
    eof = utils::read_lines_from_file(fp,nchunk,MAXLINE,buffer,me,world);
    if (eof) error->all(FLERR,"Unexpected end of data file");
    if (tlabelflag && !lmap->is_complete(Atom::ATOM))
      error->all(FLERR,"Label map is incomplete. "
                 "All types must be assigned a type label.");
    atom->data_atoms(nchunk,buffer,id_offset,mol_offset,toffset,
                     shiftflag,shift,tlabelflag,lmap->lmap2lmap.atom);
    nread += nchunk;
  }

  // check that all atoms were assigned correctly

  bigint n = atom->nlocal;
  bigint sum;
  MPI_Allreduce(&n,&sum,1,MPI_LMP_BIGINT,MPI_SUM,world);
  bigint nassign = sum - (atom->natoms - natoms);

  if (me == 0) utils::logmesg(lmp,"  {} atoms\n",nassign);

  if (sum != atom->natoms)
    error->all(FLERR,"Did not assign all atoms correctly");

  // check that atom IDs are valid

  atom->tag_check();

  // check that bonus data has been reserved as needed

  atom->bonus_check();

  // create global mapping of atoms

  if (atom->map_style != Atom::MAP_NONE) {
    atom->map_init();
    atom->map_set();
  }
}

/* ----------------------------------------------------------------------
   read all velocities
   to find atoms, must build atom map if not a molecular system
------------------------------------------------------------------------- */

void ReadData::velocities()
{
  int nchunk,eof;

  if (me == 0) utils::logmesg(lmp,"  reading velocities ...\n");

  int mapflag = 0;
  if (atom->map_style == Atom::MAP_NONE) {
    mapflag = 1;
    atom->map_init();
    atom->map_set();
  }

  bigint nread = 0;

  while (nread < natoms) {
    nchunk = MIN(natoms-nread,CHUNK);
    eof = utils::read_lines_from_file(fp,nchunk,MAXLINE,buffer,me,world);
    if (eof) error->all(FLERR,"Unexpected end of data file");
    atom->data_vels(nchunk,buffer,id_offset);
    nread += nchunk;
  }

  if (mapflag) {
    atom->map_delete();
    atom->map_style = Atom::MAP_NONE;
  }

  if (me == 0) utils::logmesg(lmp,"  {} velocities\n",natoms);
}

/* ----------------------------------------------------------------------
   scan or read all bonds
------------------------------------------------------------------------- */

void ReadData::bonds(int firstpass)
{
  int nchunk,eof;

  if (me == 0) {
    if (firstpass) utils::logmesg(lmp,"  scanning bonds ...\n");
    else utils::logmesg(lmp,"  reading bonds ...\n");
  }

  // allocate count if firstpass

  int nlocal = atom->nlocal;
  int *count = nullptr;
  if (firstpass) {
    memory->create(count,nlocal,"read_data:count");
    memset(count,0,nlocal*sizeof(int));
  }

  // read and process bonds

  bigint nread = 0;

  while (nread < nbonds) {
    nchunk = MIN(nbonds-nread,CHUNK);
    eof = utils::read_lines_from_file(fp,nchunk,MAXLINE,buffer,me,world);
    if (eof) error->all(FLERR,"Unexpected end of data file");
    if (blabelflag && !lmap->is_complete(Atom::BOND))
      error->all(FLERR,"Label map is incomplete. "
                 "All types must be assigned a type label.");
    atom->data_bonds(nchunk,buffer,count,id_offset,boffset,
                     blabelflag,lmap->lmap2lmap.bond);
    nread += nchunk;
  }

  // if firstpass: tally max bond/atom and return
  // if addflag = NONE, store max bond/atom with extra
  // else just check actual max does not exceed existing max

  if (firstpass) {
    int max = 0;
    for (int i = nlocal_previous; i < nlocal; i++) max = MAX(max,count[i]);
    int maxall;
    MPI_Allreduce(&max,&maxall,1,MPI_INT,MPI_MAX,world);
    if (addflag == NONE) maxall += atom->extra_bond_per_atom;

    if (me == 0)
      utils::logmesg(lmp,"  {} = max bonds/atom\n",maxall);

    if (addflag != NONE) {
      if (maxall > atom->bond_per_atom)
        error->all(FLERR,"Subsequent read data induced "
                   "too many bonds per atom");
    } else atom->bond_per_atom = maxall;

    memory->destroy(count);
    return;
  }

  // if 2nd pass: check that bonds were assigned correctly

  bigint n = 0;
  for (int i = nlocal_previous; i < nlocal; i++) n += atom->num_bond[i];
  bigint sum;
  MPI_Allreduce(&n,&sum,1,MPI_LMP_BIGINT,MPI_SUM,world);
  int factor = 1;
  if (!force->newton_bond) factor = 2;

  if (me == 0)
    utils::logmesg(lmp,"  {} bonds\n",sum/factor);

  if (sum != factor*nbonds)
    error->all(FLERR,"Bonds assigned incorrectly");
}

/* ----------------------------------------------------------------------
   scan or read all angles
------------------------------------------------------------------------- */

void ReadData::angles(int firstpass)
{
  int nchunk,eof;

  if (me == 0) {
    if (firstpass) utils::logmesg(lmp,"  scanning angles ...\n");
    else utils::logmesg(lmp,"  reading angles ...\n");
  }

  // allocate count if firstpass

  int nlocal = atom->nlocal;
  int *count = nullptr;
  if (firstpass) {
    memory->create(count,nlocal,"read_data:count");
    memset(count,0,nlocal*sizeof(int));
  }

  // read and process angles

  bigint nread = 0;

  while (nread < nangles) {
    nchunk = MIN(nangles-nread,CHUNK);
    eof = utils::read_lines_from_file(fp,nchunk,MAXLINE,buffer,me,world);
    if (eof) error->all(FLERR,"Unexpected end of data file");
    if (alabelflag && !lmap->is_complete(Atom::ANGLE))
      error->all(FLERR,"Label map is incomplete. "
                 "All types must be assigned a type label.");
    atom->data_angles(nchunk,buffer,count,id_offset,aoffset,
                      alabelflag,lmap->lmap2lmap.angle);
    nread += nchunk;
  }

  // if firstpass: tally max angle/atom and return
  // if addflag = NONE, store max angle/atom with extra
  // else just check actual max does not exceed existing max

  if (firstpass) {
    int max = 0;
    for (int i = nlocal_previous; i < nlocal; i++) max = MAX(max,count[i]);
    int maxall;
    MPI_Allreduce(&max,&maxall,1,MPI_INT,MPI_MAX,world);
    if (addflag == NONE) maxall += atom->extra_angle_per_atom;

    if (me == 0)
      utils::logmesg(lmp,"  {} = max angles/atom\n",maxall);

    if (addflag != NONE) {
      if (maxall > atom->angle_per_atom)
        error->all(FLERR,"Subsequent read data induced "
                   "too many angles per atom");
    } else atom->angle_per_atom = maxall;

    memory->destroy(count);
    return;
  }

  // if 2nd pass: check that angles were assigned correctly

  bigint n = 0;
  for (int i = nlocal_previous; i < nlocal; i++) n += atom->num_angle[i];
  bigint sum;
  MPI_Allreduce(&n,&sum,1,MPI_LMP_BIGINT,MPI_SUM,world);
  int factor = 1;
  if (!force->newton_bond) factor = 3;

  if (me == 0)
    utils::logmesg(lmp,"  {} angles\n",sum/factor);

  if (sum != factor*nangles)
    error->all(FLERR,"Angles assigned incorrectly");
}

/* ----------------------------------------------------------------------
   scan or read all dihedrals
------------------------------------------------------------------------- */

void ReadData::dihedrals(int firstpass)
{
  int nchunk,eof;

  if (me == 0) {
    if (firstpass) utils::logmesg(lmp,"  scanning dihedrals ...\n");
    else utils::logmesg(lmp,"  reading dihedrals ...\n");
  }

  // allocate count if firstpass

  int nlocal = atom->nlocal;
  int *count = nullptr;
  if (firstpass) {
    memory->create(count,nlocal,"read_data:count");
    memset(count,0,nlocal*sizeof(int));
  }

  // read and process dihedrals

  bigint nread = 0;

  while (nread < ndihedrals) {
    nchunk = MIN(ndihedrals-nread,CHUNK);
    eof = utils::read_lines_from_file(fp,nchunk,MAXLINE,buffer,me,world);
    if (eof) error->all(FLERR,"Unexpected end of data file");
    if (dlabelflag && !lmap->is_complete(Atom::DIHEDRAL))
      error->all(FLERR,"Label map is incomplete. "
                 "All types must be assigned a type label.");
    atom->data_dihedrals(nchunk,buffer,count,id_offset,doffset,
                         dlabelflag,lmap->lmap2lmap.dihedral);
    nread += nchunk;
  }

  // if firstpass: tally max dihedral/atom and return
  // if addflag = NONE, store max dihedral/atom with extra
  // else just check actual max does not exceed existing max

  if (firstpass) {
    int max = 0;
    for (int i = nlocal_previous; i < nlocal; i++) max = MAX(max,count[i]);
    int maxall;
    MPI_Allreduce(&max,&maxall,1,MPI_INT,MPI_MAX,world);
    if (addflag == NONE) maxall += atom->extra_dihedral_per_atom;

    if (me == 0)
      utils::logmesg(lmp,"  {} = max dihedrals/atom\n",maxall);

    if (addflag != NONE) {
      if (maxall > atom->dihedral_per_atom)
        error->all(FLERR,"Subsequent read data induced "
                   "too many dihedrals per atom");
    } else atom->dihedral_per_atom = maxall;

    memory->destroy(count);
    return;
  }

  // if 2nd pass: check that dihedrals were assigned correctly

  bigint n = 0;
  for (int i = nlocal_previous; i < nlocal; i++) n += atom->num_dihedral[i];
  bigint sum;
  MPI_Allreduce(&n,&sum,1,MPI_LMP_BIGINT,MPI_SUM,world);
  int factor = 1;
  if (!force->newton_bond) factor = 4;

  if (me == 0)
    utils::logmesg(lmp,"  {} dihedrals\n",sum/factor);

  if (sum != factor*ndihedrals)
    error->all(FLERR,"Dihedrals assigned incorrectly");
}

/* ----------------------------------------------------------------------
   scan or read all impropers
------------------------------------------------------------------------- */

void ReadData::impropers(int firstpass)
{
  int nchunk,eof;

  if (me == 0) {
    if (firstpass) utils::logmesg(lmp,"  scanning impropers ...\n");
    else utils::logmesg(lmp,"  reading impropers ...\n");
  }

  // allocate count if firstpass

  int nlocal = atom->nlocal;
  int *count = nullptr;
  if (firstpass) {
    memory->create(count,nlocal,"read_data:count");
    memset(count,0,nlocal*sizeof(int));
  }

  // read and process impropers

  bigint nread = 0;

  while (nread < nimpropers) {
    nchunk = MIN(nimpropers-nread,CHUNK);
    eof = utils::read_lines_from_file(fp,nchunk,MAXLINE,buffer,me,world);
    if (eof) error->all(FLERR,"Unexpected end of data file");
    if (ilabelflag && !lmap->is_complete(Atom::IMPROPER))
      error->all(FLERR,"Label map is incomplete. "
                 "All types must be assigned a type label.");
    atom->data_impropers(nchunk,buffer,count,id_offset,ioffset,
                         ilabelflag,lmap->lmap2lmap.improper);
    nread += nchunk;
  }

  // if firstpass: tally max improper/atom and return
  // if addflag = NONE, store max improper/atom
  // else just check it does not exceed existing max

  if (firstpass) {
    int max = 0;
    for (int i = nlocal_previous; i < nlocal; i++) max = MAX(max,count[i]);
    int maxall;
    MPI_Allreduce(&max,&maxall,1,MPI_INT,MPI_MAX,world);
    if (addflag == NONE) maxall += atom->extra_improper_per_atom;

    if (me == 0)
      utils::logmesg(lmp,"  {} = max impropers/atom\n",maxall);

    if (addflag != NONE) {
      if (maxall > atom->improper_per_atom)
        error->all(FLERR,"Subsequent read data induced "
                   "too many impropers per atom");
    } else atom->improper_per_atom = maxall;

    memory->destroy(count);
    return;
  }

  // if 2nd pass: check that impropers were assigned correctly

  bigint n = 0;
  for (int i = nlocal_previous; i < nlocal; i++) n += atom->num_improper[i];
  bigint sum;
  MPI_Allreduce(&n,&sum,1,MPI_LMP_BIGINT,MPI_SUM,world);
  int factor = 1;
  if (!force->newton_bond) factor = 4;

  if (me == 0)
    utils::logmesg(lmp,"  {} impropers\n",sum/factor);

  if (sum != factor*nimpropers)
    error->all(FLERR,"Impropers assigned incorrectly");
}

/* ----------------------------------------------------------------------
   read all bonus data
   to find atoms, must build atom map if not a molecular system
------------------------------------------------------------------------- */

void ReadData::bonus(bigint nbonus, AtomVec *ptr, const char *type)
{
  int nchunk,eof;

  int mapflag = 0;
  if (atom->map_style == Atom::MAP_NONE) {
    mapflag = 1;
    atom->map_init();
    atom->map_set();
  }

  bigint nread = 0;
  bigint natoms = nbonus;

  while (nread < natoms) {
    nchunk = MIN(natoms-nread,CHUNK);
    eof = utils::read_lines_from_file(fp,nchunk,MAXLINE,buffer,me,world);
    if (eof) error->all(FLERR,"Unexpected end of data file");
    atom->data_bonus(nchunk,buffer,ptr,id_offset);
    nread += nchunk;
  }

  if (mapflag) {
    atom->map_delete();
    atom->map_style = Atom::MAP_NONE;
  }

  if (me == 0)
    utils::logmesg(lmp,"  {} {}\n",natoms,type);
}

/* ----------------------------------------------------------------------
   read all body data
   variable amount of info per body, described by ninteger and ndouble
   to find atoms, must build atom map if not a molecular system
   if not firstpass, just read past data, but no processing of data
------------------------------------------------------------------------- */

void ReadData::bodies(int firstpass, AtomVec *ptr)
{
  int m,nchunk,nline,nmax,ninteger,ndouble,nword,ncount,onebody,tmp,rv;
  char *eof;

  int mapflag = 0;
  if (atom->map_style == Atom::MAP_NONE && firstpass) {
    mapflag = 1;
    atom->map_init();
    atom->map_set();
  }

  // nmax = max # of bodies to read in this chunk
  // nchunk = actual # read

  bigint nread = 0;
  bigint natoms = nbodies;

  while (nread < natoms) {
    if (natoms-nread > CHUNK) nmax = CHUNK;
    else nmax = natoms-nread;

    if (me == 0) {
      nchunk = 0;
      nline = 0;
      m = 0;

      while (nchunk < nmax && nline <= CHUNK-MAXBODY) {
        eof = utils::fgets_trunc(&buffer[m],MAXLINE,fp);
        if (eof == nullptr) error->one(FLERR,"Unexpected end of data file");
        rv = sscanf(&buffer[m],"%d %d %d",&tmp,&ninteger,&ndouble);
        if (rv != 3)
          error->one(FLERR,"Incorrect format in Bodies section of data file");
        m += strlen(&buffer[m]);

        // read lines one at a time into buffer and count words
        // count to ninteger and ndouble until have enough lines

        onebody = 0;

        nword = 0;
        while (nword < ninteger) {
          eof = utils::fgets_trunc(&buffer[m],MAXLINE,fp);
          if (eof == nullptr) error->one(FLERR,"Unexpected end of data file");
          ncount = utils::trim_and_count_words(&buffer[m]);
          if (ncount == 0)
            error->one(FLERR,"Too few values in body lines in data file");
          nword += ncount;
          m += strlen(&buffer[m]);
          onebody++;
        }
        if (nword > ninteger)
          error->one(FLERR,"Too many values in body lines in data file");

        nword = 0;
        while (nword < ndouble) {
          eof = utils::fgets_trunc(&buffer[m],MAXLINE,fp);
          if (eof == nullptr) error->one(FLERR,"Unexpected end of data file");
          ncount = utils::trim_and_count_words(&buffer[m]);
          if (ncount == 0)
            error->one(FLERR,"Too few values in body lines in data file");
          nword += ncount;
          m += strlen(&buffer[m]);
          onebody++;
        }
        if (nword > ndouble)
          error->one(FLERR,"Too many values in body lines in data file");

        if (onebody+1 > MAXBODY)
          error->one(FLERR,
                     "Too many lines in one body in data file - boost MAXBODY");

        nchunk++;
        nline += onebody+1;
      }

      if (buffer[m-1] != '\n') strcpy(&buffer[m++],"\n");
      m++;
    }

    MPI_Bcast(&nchunk,1,MPI_INT,0,world);
    MPI_Bcast(&m,1,MPI_INT,0,world);
    MPI_Bcast(buffer,m,MPI_CHAR,0,world);

    if (firstpass) atom->data_bodies(nchunk,buffer,ptr,id_offset);
    nread += nchunk;
  }

  if (mapflag && firstpass) {
    atom->map_delete();
    atom->map_style = Atom::MAP_NONE;
  }

  if (me == 0 && firstpass)
    utils::logmesg(lmp,"  {} bodies\n",natoms);
}

/* ---------------------------------------------------------------------- */

void ReadData::mass()
{
  settypeflag = 1;
  char *next;
  char *buf = new char[ntypes*MAXLINE];

  int eof = utils::read_lines_from_file(fp,ntypes,MAXLINE,buf,me,world);
  if (eof) error->all(FLERR,"Unexpected end of data file");
  if (tlabelflag && !lmap->is_complete(Atom::ATOM))
    error->all(FLERR,"Label map is incomplete. "
               "All types must be assigned a type label.");

  char *original = buf;
  for (int i = 0; i < ntypes; i++) {
    next = strchr(buf,'\n');
    *next = '\0';
    atom->set_mass(FLERR,buf,toffset,tlabelflag,lmap->lmap2lmap.atom);
    buf = next + 1;
  }
  delete [] original;
}

/* ---------------------------------------------------------------------- */

void ReadData::paircoeffs()
{
  char *next;
  char *buf = new char[ntypes*MAXLINE];

  int eof = utils::read_lines_from_file(fp,ntypes,MAXLINE,buf,me,world);
  if (eof) error->all(FLERR,"Unexpected end of data file");

  if (tlabelflag && !lmap->is_complete(Atom::ATOM))
    error->all(FLERR,"Label map is incomplete. "
               "All types must be assigned a type label.");

  char *original = buf;
  for (int i = 0; i < ntypes; i++) {
    next = strchr(buf,'\n');
    *next = '\0';
    parse_coeffs(buf,nullptr,1,2,toffset,tlabelflag,
                 lmap->lmap2lmap.atom);
    if (ncoeffarg == 0)
      error->all(FLERR,"Unexpected empty line in PairCoeffs section");
    force->pair->coeff(ncoeffarg,coeffarg);
    buf = next + 1;
  }
  delete [] original;
}

/* ---------------------------------------------------------------------- */

void ReadData::pairIJcoeffs()
{
  int i,j;
  char *next;

  int nsq = ntypes * (ntypes+1) / 2;
  char *buf = new char[nsq * MAXLINE];

  int eof = utils::read_lines_from_file(fp,nsq,MAXLINE,buf,me,world);
  if (eof) error->all(FLERR,"Unexpected end of data file");

  if (tlabelflag && !lmap->is_complete(Atom::ATOM))
    error->all(FLERR,"Label map is incomplete. "
               "All types must be assigned a type label.");

  char *original = buf;
  for (i = 0; i < ntypes; i++)
    for (j = i; j < ntypes; j++) {
      next = strchr(buf,'\n');
      *next = '\0';
      parse_coeffs(buf,nullptr,0,2,toffset,tlabelflag,
                   lmap->lmap2lmap.atom);
      if (ncoeffarg == 0)
        error->all(FLERR,"Unexpected empty line in PairCoeffs section");
      force->pair->coeff(ncoeffarg,coeffarg);
      buf = next + 1;
    }
  delete [] original;
}

/* ---------------------------------------------------------------------- */

void ReadData::bondcoeffs()
{
  if (!nbondtypes) return;

  char *next;
  char *buf = new char[nbondtypes*MAXLINE];

  int eof = utils::read_lines_from_file(fp,nbondtypes,MAXLINE,buf,me,world);
  if (eof) error->all(FLERR,"Unexpected end of data file");

  if (blabelflag && !lmap->is_complete(Atom::BOND))
    error->all(FLERR,"Label map is incomplete. "
               "All types must be assigned a type label.");

  char *original = buf;
  for (int i = 0; i < nbondtypes; i++) {
    next = strchr(buf,'\n');
    *next = '\0';
    parse_coeffs(buf,nullptr,0,1,boffset,blabelflag,lmap->lmap2lmap.bond);
    if (ncoeffarg == 0)
      error->all(FLERR,"Unexpected empty line in BondCoeffs section");
    force->bond->coeff(ncoeffarg,coeffarg);
    buf = next + 1;
  }
  delete [] original;
}

/* ---------------------------------------------------------------------- */

void ReadData::anglecoeffs(int which)
{
  if (!nangletypes) return;

  char *next;
  char *buf = new char[nangletypes*MAXLINE];

  int eof = utils::read_lines_from_file(fp,nangletypes,MAXLINE,buf,me,world);
  if (eof) error->all(FLERR,"Unexpected end of data file");

  if (alabelflag && !lmap->is_complete(Atom::ANGLE))
    error->all(FLERR,"Label map is incomplete. "
               "All types must be assigned a type label.");

  char *original = buf;
  for (int i = 0; i < nangletypes; i++) {
    next = strchr(buf,'\n');
    *next = '\0';
    if (which == 0) parse_coeffs(buf,nullptr,0,1,aoffset,alabelflag,
                                 lmap->lmap2lmap.angle);
    else if (which == 1) parse_coeffs(buf,"bb",0,1,aoffset,alabelflag,
                                      lmap->lmap2lmap.angle);
    else if (which == 2) parse_coeffs(buf,"ba",0,1,aoffset,alabelflag,
                                      lmap->lmap2lmap.angle);
    if (ncoeffarg == 0) error->all(FLERR,"Unexpected empty line in AngleCoeffs section");
    force->angle->coeff(ncoeffarg,coeffarg);
    buf = next + 1;
  }
  delete [] original;
}

/* ---------------------------------------------------------------------- */

void ReadData::dihedralcoeffs(int which)
{
  if (!ndihedraltypes) return;

  char *next;
  char *buf = new char[ndihedraltypes*MAXLINE];

  int eof = utils::read_lines_from_file(fp,ndihedraltypes,MAXLINE,buf,me,world);
  if (eof) error->all(FLERR,"Unexpected end of data file");

  if (dlabelflag && !lmap->is_complete(Atom::DIHEDRAL))
    error->all(FLERR,"Label map is incomplete. "
               "All types must be assigned a type label.");

  char *original = buf;
  for (int i = 0; i < ndihedraltypes; i++) {
    next = strchr(buf,'\n');
    *next = '\0';
    if (which == 0) parse_coeffs(buf,nullptr,0,1,doffset,dlabelflag,
                                 lmap->lmap2lmap.dihedral);
    else if (which == 1) parse_coeffs(buf,"mbt",0,1,doffset,dlabelflag,
                                      lmap->lmap2lmap.dihedral);
    else if (which == 2) parse_coeffs(buf,"ebt",0,1,doffset,dlabelflag,
                                      lmap->lmap2lmap.dihedral);
    else if (which == 3) parse_coeffs(buf,"at",0,1,doffset,dlabelflag,
                                      lmap->lmap2lmap.dihedral);
    else if (which == 4) parse_coeffs(buf,"aat",0,1,doffset,dlabelflag,
                                      lmap->lmap2lmap.dihedral);
    else if (which == 5) parse_coeffs(buf,"bb13",0,1,doffset,dlabelflag,
                                      lmap->lmap2lmap.dihedral);
    if (ncoeffarg == 0)
      error->all(FLERR,"Unexpected empty line in DihedralCoeffs section");
    force->dihedral->coeff(ncoeffarg,coeffarg);
    buf = next + 1;
  }
  delete [] original;
}

/* ---------------------------------------------------------------------- */

void ReadData::impropercoeffs(int which)
{
  if (!nimpropertypes) return;

  char *next;
  char *buf = new char[nimpropertypes*MAXLINE];

  int eof = utils::read_lines_from_file(fp,nimpropertypes,MAXLINE,buf,me,world);
  if (eof) error->all(FLERR,"Unexpected end of data file");

  if (ilabelflag && !lmap->is_complete(Atom::IMPROPER))
    error->all(FLERR,"Label map is incomplete. "
               "All types must be assigned a type label.");

  char *original = buf;
  for (int i = 0; i < nimpropertypes; i++) {
    next = strchr(buf,'\n');
    *next = '\0';
    if (which == 0) parse_coeffs(buf,nullptr,0,1,ioffset,ilabelflag,
                                 lmap->lmap2lmap.improper);
    else if (which == 1) parse_coeffs(buf,"aa",0,1,ioffset,ilabelflag,
                                      lmap->lmap2lmap.improper);
    if (ncoeffarg == 0) error->all(FLERR,"Unexpected empty line in ImproperCoeffs section");
    force->improper->coeff(ncoeffarg,coeffarg);
    buf = next + 1;
  }
  delete [] original;
}

/* ---------------------------------------------------------------------- */

void ReadData::typelabels(std::vector<std::string> &mytypelabel, int myntypes, int mode)
{
  if (settypeflag) error->all(FLERR,"Must read Type Labels before any section involving types");
  char *next;
  char *buf = new char[myntypes*MAXLINE];

  if (!atom->labelmapflag) atom->add_label_map();

  int eof = utils::read_lines_from_file(fp,myntypes,MAXLINE,buf,me,world);
  if (eof) error->all(FLERR,"Unexpected end of data file");

  char *typelabel = new char[MAXLINE];
  for (int i = 0; i < myntypes; i++) {
    next = strchr(buf,'\n');
    *next = '\0';
    int rv = sscanf(buf,"%*d %s",typelabel);
    if (rv != 1) error->all(FLERR,"Invalid data file section: Type Labels");
    if (isdigit(typelabel[0])) error->all(FLERR,"Type labels cannot start with a number");
    mytypelabel[i] = typelabel;
    buf = next + 1;
  }
  delete [] typelabel;

  // merge this read_data label map to atom class
  // determine mapping to let labels override numeric types
  // valid operations for first or subsequent data files

  atom->lmaps[0]->merge_lmap(lmap,mode);
  lmap->create_lmap2lmap(atom->lmaps[0],mode);
}

/* ----------------------------------------------------------------------
   read fix section, pass lines to fix to process
   n = index of fix
------------------------------------------------------------------------- */

void ReadData::fix(int ifix, char *keyword)
{
  int nchunk,eof;

  bigint nline = modify->fix[ifix]->read_data_skip_lines(keyword);

  bigint nread = 0;
  while (nread < nline) {
    nchunk = MIN(nline-nread,CHUNK);
    eof = utils::read_lines_from_file(fp,nchunk,MAXLINE,buffer,me,world);
    if (eof) error->all(FLERR,"Unexpected end of data file");
    modify->fix[ifix]->read_data_section(keyword,nchunk,buffer,id_offset);
    nread += nchunk;
  }
}

/* ----------------------------------------------------------------------
   reallocate the count vector from cmax to amax+1 and return new length
   zero new locations
------------------------------------------------------------------------- */

int ReadData::reallocate(int **pcount, int cmax, int amax)
{
  int *count = *pcount;
  memory->grow(count,amax+1,"read_data:count");
  for (int i = cmax; i <= amax; i++) count[i] = 0;
  *pcount = count;
  return amax+1;
}

/* ----------------------------------------------------------------------
   proc 0 opens data file
   test if gzipped
------------------------------------------------------------------------- */

void ReadData::open(char *file)
{
  if (utils::strmatch(file,"\\.gz$")) {
    compressed = 1;

#ifdef LAMMPS_GZIP
    auto gunzip = fmt::format("gzip -c -d {}",file);

#ifdef _WIN32
    fp = _popen(gunzip.c_str(),"rb");
#else
    fp = popen(gunzip.c_str(),"r");
#endif

#else
    error->one(FLERR,"Cannot open gzipped file without gzip support");
#endif
  } else {
    compressed = 0;
    fp = fopen(file,"r");
  }

  if (fp == nullptr)
    error->one(FLERR,"Cannot open file {}: {}",
                                 file, utils::getsyserror());
}

/* ----------------------------------------------------------------------
   grab next keyword
   read lines until one is non-blank
   keyword is all text on line w/out leading & trailing white space
   optional style can be appended after comment char '#'
   read one additional line (assumed blank)
   if any read hits EOF, set keyword to empty
   if first = 1, line variable holds non-blank line that ended header
------------------------------------------------------------------------- */

void ReadData::parse_keyword(int first)
{
  int eof = 0;
  int done = 0;

  // proc 0 reads upto non-blank line plus 1 following line
  // eof is set to 1 if any read hits end-of-file

  if (me == 0) {
    if (!first) {
      if (utils::fgets_trunc(line,MAXLINE,fp) == nullptr) eof = 1;
    }
    while (eof == 0 && done == 0) {
      int blank = strspn(line," \t\n\r");
      if ((blank == (int)strlen(line)) || (line[blank] == '#')) {
        if (utils::fgets_trunc(line,MAXLINE,fp) == nullptr) eof = 1;
      } else done = 1;
    }
    if (utils::fgets_trunc(buffer,MAXLINE,fp) == nullptr) {
      eof = 1;
      buffer[0] = '\0';
    }
  }

  // if eof, set keyword empty and return

  MPI_Bcast(&eof,1,MPI_INT,0,world);
  if (eof) {
    keyword[0] = '\0';
    return;
  }

  // bcast keyword line to all procs

  int n;
  if (me == 0) n = strlen(line) + 1;
  MPI_Bcast(&n,1,MPI_INT,0,world);
  MPI_Bcast(line,n,MPI_CHAR,0,world);

  // store optional "style" following comment char '#' after keyword

  char *ptr;
  if ((ptr = strchr(line,'#'))) {
    *ptr++ = '\0';
    while (*ptr == ' ' || *ptr == '\t') ptr++;
    int stop = strlen(ptr) - 1;
    while (ptr[stop] == ' ' || ptr[stop] == '\t'
           || ptr[stop] == '\n' || ptr[stop] == '\r') stop--;
    ptr[stop+1] = '\0';
    strcpy(style,ptr);
  } else style[0] = '\0';

  // copy non-whitespace portion of line into keyword

  int start = strspn(line," \t\n\r");
  int stop = strlen(line) - 1;
  while (line[stop] == ' ' || line[stop] == '\t'
         || line[stop] == '\n' || line[stop] == '\r') stop--;
  line[stop+1] = '\0';
  strcpy(keyword,&line[start]);
}

/* ----------------------------------------------------------------------
   proc 0 reads N lines from file
   could be skipping Natoms lines, so use bigints
------------------------------------------------------------------------- */

void ReadData::skip_lines(bigint n)
{
  if (me) return;
  if (n <= 0) return;
  char *eof = nullptr;
  for (bigint i = 0; i < n; i++) eof = utils::fgets_trunc(line,MAXLINE,fp);
  if (eof == nullptr) error->one(FLERR,"Unexpected end of data file");
}

/* ----------------------------------------------------------------------
   parse a line of coeffs into words, storing them in ncoeffarg,coeffarg
   trim anything from '#' onward
   word strings remain in line, are not copied
   if addstr != nullptr, add addstr as extra arg for class2 angle/dihedral/improper
     if 2nd word starts with letter, then is hybrid style, add addstr after it
     else add addstr before 2nd word
   if dupflag, duplicate 1st word, so pair_coeff "2" becomes "2 2"
   if noffset, add offset to first noffset args, which are atom/bond/etc types
   if labelflag, use ilabel to find the correct remapping of numeric type
------------------------------------------------------------------------- */

void ReadData::parse_coeffs(char *line, const char *addstr, int dupflag,
                            int noffset, int offset, int labelmode, int *ilabel)
{
  settypeflag = 1;
  char *ptr;
  if ((ptr = strchr(line,'#'))) *ptr = '\0';

  ncoeffarg = 0;
  char *word = line;
  char *end = line + strlen(line)+1;

  while (word < end) {
    word += strspn(word," \t\r\n\f");
    word[strcspn(word," \t\r\n\f")] = '\0';
    if (strlen(word) == 0) break;
    if (ncoeffarg == maxcoeffarg) {
      maxcoeffarg += DELTA;
      coeffarg = (char **)
        memory->srealloc(coeffarg,maxcoeffarg*sizeof(char *),"read_data:coeffarg");
    }
    if (addstr && ncoeffarg == 1 && !islower(word[0])) coeffarg[ncoeffarg++] = (char *) addstr;
    coeffarg[ncoeffarg++] = word;
    if (addstr && ncoeffarg == 2 && islower(word[0])) coeffarg[ncoeffarg++] = (char *) addstr;
    if (dupflag && ncoeffarg == 1) coeffarg[ncoeffarg++] = word;
    word += strlen(word)+1;
  }

  // to avoid segfaults on empty lines

  if (ncoeffarg == 0) return;

  if (noffset) {
    int value = utils::inumeric(FLERR,coeffarg[0],false,lmp);
    if (labelmode) value = ilabel[value-1];
    sprintf(argoffset1,"%d",value+offset);
    coeffarg[0] = argoffset1;
    if (noffset == 2) {
      value = utils::inumeric(FLERR,coeffarg[1],false,lmp);
      if (labelmode) value = ilabel[value-1];
      sprintf(argoffset2,"%d",value+offset);
      coeffarg[1] = argoffset2;
    }
  }
}

/* ----------------------------------------------------------------------
   compare two style strings if they both exist
   one = comment in data file section, two = currently-defined style
   ignore suffixes listed in suffixes array at top of file
------------------------------------------------------------------------- */

int ReadData::style_match(const char *one, const char *two)
{
  int i,delta,len,len1,len2;

  if ((one == nullptr) || (two == nullptr)) return 1;

  len1 = strlen(one);
  len2 = strlen(two);

  for (i = 0; suffixes[i] != nullptr; i++) {
    len = strlen(suffixes[i]);
    if ((delta = len1 - len) > 0)
      if (strcmp(one+delta,suffixes[i]) == 0) len1 = delta;
    if ((delta = len2 - len) > 0)
      if (strcmp(two+delta,suffixes[i]) == 0) len2 = delta;
  }

  if ((len1 == 0) || (len1 == len2) || (strncmp(one,two,len1) == 0)) return 1;
  return 0;
}<|MERGE_RESOLUTION|>--- conflicted
+++ resolved
@@ -49,14 +49,9 @@
 static constexpr int DELTA = 4;    // must be 2 or larger
 static constexpr int MAXBODY = 32; // max # of lines in one body
 
-<<<<<<< HEAD
-                           // customize for new sections
-#define NSECTIONS 30       // change when add to header::section_keywords
-=======
 // customize for new sections
 // change when add to header::section_keywords
-static constexpr int NSECTIONS = 25;
->>>>>>> d74d7cfd
+static constexpr int NSECTIONS = 30;
 
 enum{NONE,APPEND,VALUE,MERGE};
 
@@ -747,7 +742,6 @@
         if (firstpass) impropercoeffs(1);
         else skip_lines(nimpropertypes);
 
-<<<<<<< HEAD
       } else if (strcmp(keyword,"Atom Type Labels") == 0) {
         if (firstpass) {
           if (atomflag == 1)
@@ -796,12 +790,8 @@
           } else skip_lines(nimpropertypes);
         }
 
-      } else error->all(FLERR,fmt::format("Unknown identifier in data file: {}",
-                                          keyword));
-=======
       } else error->all(FLERR,"Unknown identifier in data file: {}",
                                           keyword);
->>>>>>> d74d7cfd
 
       parse_keyword(0);
     }
