// clang-format off
/* -*- c++ -*- ----------------------------------------------------------
   LAMMPS - Large-scale Atomic/Molecular Massively Parallel Simulator
   https://www.lammps.org/, Sandia National Laboratories
   Steve Plimpton, sjplimp@sandia.gov

   Copyright (2003) Sandia Corporation.  Under the terms of Contract
   DE-AC04-94AL85000 with Sandia Corporation, the U.S. Government retains
   certain rights in this software.  This software is distributed under
   the GNU General Public License.

   See the README file in the top-level LAMMPS directory.
------------------------------------------------------------------------- */

#ifndef KOKKOS_BASE_H
#define KOKKOS_BASE_H

#include "kokkos_type.h"

namespace LAMMPS_NS {

class KokkosBase {
 public:
  KokkosBase() {}

<<<<<<< HEAD
  // Kspace
  virtual void pack_forward_kspace_kokkos(int, DAT::tdual_FFT_SCALAR_1d &, int, DAT::tdual_int_2d &, int) {};
  virtual void unpack_forward_kspace_kokkos(int, DAT::tdual_FFT_SCALAR_1d &, int, DAT::tdual_int_2d &, int) {};
  virtual void pack_reverse_kspace_kokkos(int, DAT::tdual_FFT_SCALAR_1d &, int, DAT::tdual_int_2d &, int) {};
  virtual void unpack_reverse_kspace_kokkos(int, DAT::tdual_FFT_SCALAR_1d &, int, DAT::tdual_int_2d &, int) {};

=======
>>>>>>> 77740c4f
  // Pair
  virtual int pack_forward_comm_kokkos(int, DAT::tdual_int_2d,
                                       int, DAT::tdual_xfloat_1d &,
                                       int, int *) {return 0;};
  virtual void unpack_forward_comm_kokkos(int, int, DAT::tdual_xfloat_1d &) {}

  virtual int pack_reverse_comm_kokkos(int, int, DAT::tdual_xfloat_1d &) {return 0;};
  virtual void unpack_reverse_comm_kokkos(int, DAT::tdual_int_2d,
                                          int, DAT::tdual_xfloat_1d &) {}

  // Fix
  virtual int pack_forward_comm_fix_kokkos(int, DAT::tdual_int_2d,
                                           int, DAT::tdual_xfloat_1d &,
                                           int, int *) {return 0;};
  virtual void unpack_forward_comm_fix_kokkos(int, int, DAT::tdual_xfloat_1d &) {}


  // Region
  virtual void match_all_kokkos(int, DAT::tdual_int_1d) {}

  // Fix
  virtual int pack_exchange_kokkos(const int &nsend,DAT::tdual_xfloat_2d &buf,
                                   DAT::tdual_int_1d k_sendlist,
                                   DAT::tdual_int_1d k_copylist,
                                   ExecutionSpace space, int dim,
                                   X_FLOAT lo, X_FLOAT hi) { return 0; }
  virtual void unpack_exchange_kokkos(DAT::tdual_xfloat_2d &k_buf,
                                      DAT::tdual_int_1d &indices,int nrecv,
                                      int nlocal,int dim,X_FLOAT lo,X_FLOAT hi,
                                      ExecutionSpace space) {}
};

}

#endif
<|MERGE_RESOLUTION|>--- conflicted
+++ resolved
@@ -23,15 +23,6 @@
  public:
   KokkosBase() {}
 
-<<<<<<< HEAD
-  // Kspace
-  virtual void pack_forward_kspace_kokkos(int, DAT::tdual_FFT_SCALAR_1d &, int, DAT::tdual_int_2d &, int) {};
-  virtual void unpack_forward_kspace_kokkos(int, DAT::tdual_FFT_SCALAR_1d &, int, DAT::tdual_int_2d &, int) {};
-  virtual void pack_reverse_kspace_kokkos(int, DAT::tdual_FFT_SCALAR_1d &, int, DAT::tdual_int_2d &, int) {};
-  virtual void unpack_reverse_kspace_kokkos(int, DAT::tdual_FFT_SCALAR_1d &, int, DAT::tdual_int_2d &, int) {};
-
-=======
->>>>>>> 77740c4f
   // Pair
   virtual int pack_forward_comm_kokkos(int, DAT::tdual_int_2d,
                                        int, DAT::tdual_xfloat_1d &,
