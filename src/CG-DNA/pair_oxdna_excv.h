/* -*- c++ -*- ----------------------------------------------------------
   LAMMPS - Large-scale Atomic/Molecular Massively Parallel Simulator
   https://www.lammps.org/, Sandia National Laboratories
   Steve Plimpton, sjplimp@sandia.gov

   Copyright (2003) Sandia Corporation.  Under the terms of Contract
   DE-AC04-94AL85000 with Sandia Corporation, the U.S. Government retains
   certain rights in this software.  This software is distributed under
   the GNU General Public License.

   See the README file in the top-level LAMMPS directory.
------------------------------------------------------------------------- */

#ifdef PAIR_CLASS
// clang-format off
PairStyle(oxdna/excv,PairOxdnaExcv);
// clang-format on
#else

#ifndef LMP_PAIR_OXDNA_EXCV_H
#define LMP_PAIR_OXDNA_EXCV_H

#include "pair.h"

namespace LAMMPS_NS {

class PairOxdnaExcv : public Pair {
 public:
  PairOxdnaExcv(class LAMMPS *);
  ~PairOxdnaExcv() override;
  virtual void compute_interaction_sites(double *, double *, double *, double *, double *);
  void compute(int, int) override;
  void settings(int, char **) override;
  void coeff(int, char **) override;
  void init_list(int, class NeighList *) override;
  double init_one(int, int) override;
  void write_restart(FILE *) override;
  void read_restart(FILE *) override;
  void write_restart_settings(FILE *) override;
  void read_restart_settings(FILE *) override;
  void write_data(FILE *) override;
  void write_data_all(FILE *) override;
  void *extract(const char *, int &) override;
<<<<<<< HEAD
  virtual int pack_forward_comm(int, int *, double *, int, int *);
  virtual void unpack_forward_comm(int, int, double *);
=======
  int pack_forward_comm(int, int *, double *, int, int *) override;
  void unpack_forward_comm(int, int, double *) override;
>>>>>>> e3222a4b

 protected:
  // s=sugar-phosphate backbone site, b=base site, st=stacking site

  // excluded volume interaction
  double **epsilon_ss, **sigma_ss, **cut_ss_ast, **cutsq_ss_ast;
  double **lj1_ss, **lj2_ss, **b_ss, **cut_ss_c, **cutsq_ss_c;
  double **epsilon_sb, **sigma_sb, **cut_sb_ast, **cutsq_sb_ast;
  double **lj1_sb, **lj2_sb, **b_sb, **cut_sb_c, **cutsq_sb_c;
  double **epsilon_bb, **sigma_bb, **cut_bb_ast, **cutsq_bb_ast;
  double **lj1_bb, **lj2_bb, **b_bb, **cut_bb_c, **cutsq_bb_c;
  double **nx, **ny, **nz; // per-atom arrays for local unit vectors

  virtual void allocate();
};

}    // namespace LAMMPS_NS

#endif
#endif

/* ERROR/WARNING messages:

E: Illegal ... command

Self-explanatory.  Check the input script syntax and compare to the
documentation for the command.  You can use -echo screen as a
command-line option when running LAMMPS to see the offending line.

E: Incorrect args for pair coefficients

Self-explanatory.  Check the input script or data file.

*/<|MERGE_RESOLUTION|>--- conflicted
+++ resolved
@@ -41,13 +41,8 @@
   void write_data(FILE *) override;
   void write_data_all(FILE *) override;
   void *extract(const char *, int &) override;
-<<<<<<< HEAD
-  virtual int pack_forward_comm(int, int *, double *, int, int *);
-  virtual void unpack_forward_comm(int, int, double *);
-=======
   int pack_forward_comm(int, int *, double *, int, int *) override;
   void unpack_forward_comm(int, int, double *) override;
->>>>>>> e3222a4b
 
  protected:
   // s=sugar-phosphate backbone site, b=base site, st=stacking site
