#!/usr/bin/env python3
# Utility for detecting incorrect LAMMPS homepage URLs
#
# Written by Richard Berger (Temple University)
from __future__ import print_function
import sys

if sys.version_info.major < 3:
    sys.exit('This script must be run with Python 3.5 or later')

if sys.version_info.minor < 5:
    sys.exit('This script must be run with Python 3.5 or later')

import os
import glob
import re
import yaml
import argparse
import shutil

DEFAULT_CONFIG = """
recursive: true
include:
    - cmake/**
    - doc
    - doc/src/**
    - fortran
    - lib/**
    - python/**
    - src/**
    - tools/**
    - unittest/**
    - examples/COUPLE/**
    - examples/plugins/**
    - examples/PACKAGES/**
patterns:
    - "*.c"
    - "*.cmake"
    - "*.cpp"
    - "*.h"
    - "*.md"
    - "*.py"
    - "*.rst"
    - "*.sh"
    - "*.f90"
    - ".gitignore"
    - "README"
    - "requirements.txt"
"""

def check_homepage(f):
    pattern = re.compile(r'.*(lammps.sandia.gov|www.cs.sandia.gov).*')    # lgtm [py/incomplete-hostname-regexp]
<<<<<<< HEAD
=======
    lineno = 1
    errors = set()

    for line in f:
        if pattern.match(line):
            errors.add(lineno)
        lineno += 1

    return errors

def check_email(f):
    pattern = re.compile(r'.*sjplimp@sandia.gov.*')    # lgtm [py/incomplete-hostname-regexp]
>>>>>>> 27b37eba
    lineno = 1
    errors = set()

    for line in f:
        if pattern.match(line):
            errors.add(lineno)
        lineno += 1

    return errors

def check_file(path):
    if path.find('homepage.py') >= 0: return { 'homepage_errors' : '', 'email_errors' : '' }
    encoding = 'UTF-8'
    homepage_errors = set()
    email_errors = set()
    try:
        with open(path, 'r') as f:
            homepage_errors = check_homepage(f)
    except UnicodeDecodeError:
        encoding = 'ISO-8859-1'
        try:
            with open(path, 'r', encoding=encoding) as f:
                homepage_errors = check_homepage(f)
        except Exception:
            encoding = 'unknown'
    try:
        with open(path, 'r') as f:
            email_errors = check_email(f)
    except UnicodeDecodeError:
        encoding = 'ISO-8859-1'
        try:
            with open(path, 'r', encoding=encoding) as f:
                email_errors = check_email(f)
        except Exception:
            encoding = 'unknown'

    return {
        'homepage_errors': homepage_errors,
        'email_errors': email_errors,
        'encoding': encoding
    }

def fix_file(path, check_result):
    if path.find('homepage.py') >= 0: return
    newfile = path + ".modified"
    with open(newfile, 'w', encoding='UTF-8') as out:
        with open(path, 'r', encoding=check_result['encoding']) as src:
            for line in src:
                newline = line.replace("lammps.sandia.gov/doc/","docs.lammps.org/")
                newline = newline.replace("http://lammps.sandia.gov/","https://www.lammps.org/")
                newline = newline.replace("http://lammps.sandia.gov,","https://www.lammps.org/")
                newline = newline.replace("lammps.sandia.gov","www.lammps.org")
                newline = newline.replace("http://www.lammps.org","https://www.lammps.org")
                newline = newline.replace("www.cs.sandia.gov/~sjplimp/lammps.html","https://www.lammps.org")
<<<<<<< HEAD
=======
                newline = newline.replace("Steve Plimpton, sjplimp@sandia.gov","LAMMPS Development team: developers@lammps.org")
                newline = newline.replace("Steve Plimpton, sjplimp@sandia.gov, Sandia National Laboratories","LAMMPS Development team: developers@lammps.org")
>>>>>>> 27b37eba
                print(newline, end='', file=out)
    shutil.copymode(path, newfile)
    shutil.move(newfile, path)

def check_folder(directory, config, fix=False, verbose=False):
    success = True
    files = []

    for base_path in config['include']:
        for pattern in config['patterns']:
            path = os.path.join(directory, base_path, pattern)
            files += glob.glob(path, recursive=config['recursive'])

    for f in files:
        path = os.path.normpath(f)

        if verbose:
            print("Checking file:", path)

        result = check_file(path)
        has_resolvable_errors = False

        for lineno in result['homepage_errors']:
            print("[Error] Incorrect LAMMPS homepage @ {}:{}".format(path, lineno))
            has_resolvable_errors = True

        for lineno in result['email_errors']:
            print("[Error] Incorrect Developer email @ {}:{}".format(path, lineno))
            has_resolvable_errors = True

        if has_resolvable_errors:
            if fix:
                print("Applying automatic fixes to file:", path)
                fix_file(path, result)
            else:
                success = False

    return success

def main():
    parser = argparse.ArgumentParser(description='Utility for detecting and fixing whitespace issues in LAMMPS')
    parser.add_argument('-c', '--config', metavar='CONFIG_FILE', help='location of a optional configuration file')
    parser.add_argument('-f', '--fix', action='store_true', help='automatically fix URLs')
    parser.add_argument('-v', '--verbose', action='store_true', help='verbose output')
    parser.add_argument('DIRECTORY', help='directory (or file) that should be checked')
    args = parser.parse_args()
    lammpsdir = os.path.abspath(os.path.expanduser(args.DIRECTORY))

    if args.config:
        with open(args.config, 'r') as cfile:
            config = yaml.load(cfile, Loader=yaml.FullLoader)
    else:
        config = yaml.load(DEFAULT_CONFIG, Loader=yaml.FullLoader)

    if os.path.isdir(lammpsdir):
        if not check_folder(lammpsdir, config, args.fix, args.verbose):
           sys.exit(1)
    else:
        success = True
        path = os.path.normpath(lammpsdir)

        if args.verbose:
            print("Checking file:", path)

        result = check_file(path)

        has_resolvable_errors = False

        for lineno in result['homepage_errors']:
            print("[Error] Incorrect LAMMPS homepage @ {}:{}".format(path, lineno))
            has_resolvable_errors = True

        if has_resolvable_errors:
            if args.fix:
                print("Applying automatic fixes to file:", path)
                fix_file(path, result)
            else:
                success = False

        if not success:
            sys.exit(1)

if __name__ == "__main__":
    main()<|MERGE_RESOLUTION|>--- conflicted
+++ resolved
@@ -50,8 +50,6 @@
 
 def check_homepage(f):
     pattern = re.compile(r'.*(lammps.sandia.gov|www.cs.sandia.gov).*')    # lgtm [py/incomplete-hostname-regexp]
-<<<<<<< HEAD
-=======
     lineno = 1
     errors = set()
 
@@ -64,7 +62,6 @@
 
 def check_email(f):
     pattern = re.compile(r'.*sjplimp@sandia.gov.*')    # lgtm [py/incomplete-hostname-regexp]
->>>>>>> 27b37eba
     lineno = 1
     errors = set()
 
@@ -119,11 +116,8 @@
                 newline = newline.replace("lammps.sandia.gov","www.lammps.org")
                 newline = newline.replace("http://www.lammps.org","https://www.lammps.org")
                 newline = newline.replace("www.cs.sandia.gov/~sjplimp/lammps.html","https://www.lammps.org")
-<<<<<<< HEAD
-=======
                 newline = newline.replace("Steve Plimpton, sjplimp@sandia.gov","LAMMPS Development team: developers@lammps.org")
                 newline = newline.replace("Steve Plimpton, sjplimp@sandia.gov, Sandia National Laboratories","LAMMPS Development team: developers@lammps.org")
->>>>>>> 27b37eba
                 print(newline, end='', file=out)
     shutil.copymode(path, newfile)
     shutil.move(newfile, path)
